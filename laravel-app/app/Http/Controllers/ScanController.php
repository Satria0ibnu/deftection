--- conflicted
+++ resolved
@@ -302,11 +302,7 @@
             $payload = [
                 'image_base64' => $base64Image,
                 'filename' => $originalFilename,
-<<<<<<< HEAD
-                'is_scan_threat' => $request->boolean('is_scan_threat', false),
-=======
                 'is_scan_threat' => $request->boolean('is_scan_threat', true),
->>>>>>> 9a6aed71
             ];
 
             // 3. Send the request as JSON
@@ -333,13 +329,8 @@
             }
 
             $data = $response->json(); // Assuming results are nested under a 'data' key
-<<<<<<< HEAD
-            // Log::info('Successfully parsed JSON response from Flask.', ['data' => $data]);
-            Log::info('Successfully parsed JSON response from Flask.');
-=======
             Log::info('Successfully parsed JSON response from Flask.', ['data' => $data]);
             // Log::info('Successfully parsed JSON response from Flask.');
->>>>>>> 9a6aed71
 
             // Store both images only now
             $originalPath = Storage::disk('public')->putFileAs('images/original', $userImage, $originalFilename);
@@ -401,17 +392,11 @@
                     'scan_id' => $scan->id,
                     'hash' => $data['security_scan']['hash'] ?? null,
                     'status' => $data['security_scan']['status'] ?? null,
-<<<<<<< HEAD
-                    'threat_level' => $data['security_scan']['threat_level'] ?? null,
-                    'qr_content' => $data['security_scan']['qr_content'] ?? null,
-                    'issues' => $data['security_scan']['issues'] ?? [],
-=======
                     'risk_level' => $data['security_scan']['risk_level'] ?? null,
                     'flags' => $data['security_scan']['flags'] ?? [],
                     'details' => $data['security_scan']['details'] ?? null,
                     'possible_attack' => $data['security_scan']['possible_attack'] ?? null,
                     'processing_time_ms' => number_format(($data['security_scan']['processing_time_ms'] ?? 0) * 1000, 3, '.', ''),
->>>>>>> 9a6aed71
                 ]);
                 Log::info('Scan threat information stored successfully.', ['scan_id' => $scan->id]);
             }
@@ -485,7 +470,6 @@
 
         // Immediately return the batch ID to the frontend
         return response()->json(['batch_id' => $batchId]);
-<<<<<<< HEAD
     }
 
     public function getBatchStatus($batchId)
@@ -505,27 +489,6 @@
         return response()->json($status);
     }
 
-=======
-    }
-
-    public function getBatchStatus($batchId)
-    {
-        $status = Cache::get('batch_status_' . $batchId, [
-            'processed' => 0,
-            'total' => 0,
-            'errors' => []
-        ]);
-
-        Log::info('Batch status requested.', [
-            'batch_id' => $batchId,
-            'processed' => $status['processed'],
-            'total' => $status['total']
-        ]);
-
-        return response()->json($status);
-    }
-
->>>>>>> 9a6aed71
 
     // delete a scans
     public function destroy(Scan $scan)
