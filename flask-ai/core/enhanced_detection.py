# core/enhanced_detection.py - FIXED Total Regions Issue
"""
FIXED: Total regions should always be 1 for single defect per type
Correct implementation of single combined bounding box
"""

import cv2
import numpy as np

# Import configuration constants
try:
    from config import (
        SPECIFIC_DEFECT_CLASSES,
        DEFECT_CONFIDENCE_THRESHOLD,
        MIN_DEFECT_PIXELS,
        MIN_DEFECT_PERCENTAGE,
        MIN_BBOX_AREA
    )
except ImportError:
    print("Warning: Could not import from config, using fallback constants")

    SPECIFIC_DEFECT_CLASSES = {
        0: "background",
        1: "damaged",
        2: "missing_component",
        3: "open",
        4: "scratch",
        5: "stained"
    }

    DEFECT_CONFIDENCE_THRESHOLD = 0.85
    MIN_DEFECT_PIXELS = 50
    MIN_DEFECT_PERCENTAGE = 0.005
    MIN_BBOX_AREA = 100

def analyze_defect_predictions_enhanced(predicted_mask, confidence_scores, image_shape):
    """FIXED: Enhanced defect prediction analysis with SINGLE defect per type and total_regions=1"""
    h, w = predicted_mask.shape
    total_pixels = h * w
<<<<<<< HEAD

    print(f"=== ENHANCED DETECTION DEBUG ===")
    print(f"Image shape: {h}x{w} = {total_pixels} pixels")
    print(f"Predicted mask shape: {predicted_mask.shape}")
    print(f"Confidence scores shape: {confidence_scores.shape}")

=======
    
    print(f"=== FIXED ENHANCED DETECTION (Total Regions) ===")
    print(f"Image shape: {h}x{w} = {total_pixels} pixels")
    
>>>>>>> 1f0dacec
    analysis = {
        'detected_defects': [],
        'class_distribution': {},
        'bounding_boxes': {},
        'defect_statistics': {},
        'spatial_analysis': {}
    }

    # Track if any defects found
    any_defects_found = False
<<<<<<< HEAD

    # Analyze each defect class with GUARANTEED detection
=======
    
    # Analyze each defect class with SINGLE bbox per type
>>>>>>> 1f0dacec
    for class_id, class_name in SPECIFIC_DEFECT_CLASSES.items():
        class_mask = (predicted_mask == class_id)
        pixel_count = np.sum(class_mask)
        percentage = (pixel_count / total_pixels) * 100

        print(f"Class {class_id} ({class_name}): {pixel_count} pixels ({percentage:.3f}%)")

        analysis['class_distribution'][class_name] = {
            'pixel_count': int(pixel_count),
            'percentage': percentage,
            'class_id': class_id
        }

        # Enhanced processing for actual defects (not background)
        if class_id > 0 and pixel_count > 0:
            print(f"  Processing {class_name} with {pixel_count} pixels...")
<<<<<<< HEAD

            # EXTREMELY LENIENT thresholds - almost always detect
            adaptive_threshold = 0.01  # Very low threshold (1%)

=======
            
            # LENIENT thresholds for detection
            adaptive_threshold = 0.01  # Very low threshold
            
>>>>>>> 1f0dacec
            confident_mask = class_mask & (confidence_scores > adaptive_threshold)
            confident_pixels = np.sum(confident_mask)

            print(f"  Confident pixels (>{adaptive_threshold}): {confident_pixels}")
<<<<<<< HEAD

            # VERY MINIMAL requirements for detection
            min_pixels = 1  # Just need 1 pixel!

            # GUARANTEED detection criteria - if pixels exist, detect it
            if pixel_count > 0:  # Always detect if any pixels exist
                print(f"  ✅ DETECTING {class_name} (guaranteed detection)")

                analysis['detected_defects'].append(class_name)
                any_defects_found = True

                # Extract SINGLE bounding box per defect type
                working_mask = confident_mask if confident_pixels > 0 else class_mask
                single_bbox = extract_single_bounding_box(working_mask, class_name, h, w)

=======
            
            # GUARANTEED detection criteria
            if pixel_count > 0:  # Always detect if any pixels exist
                print(f"   DETECTING {class_name} (guaranteed detection)")
                
                analysis['detected_defects'].append(class_name)
                any_defects_found = True
                
                # FIXED: Extract SINGLE combined bounding box per defect type
                working_mask = confident_mask if confident_pixels > 0 else class_mask
                single_bbox = extract_single_combined_bounding_box_fixed(working_mask, class_name, h, w, pixel_count)
                
>>>>>>> 1f0dacec
                if single_bbox:
                    # FIXED: Store as single bbox with total_regions=1
                    analysis['bounding_boxes'][class_name] = [single_bbox]  # Single item array
                    print(f"   ✅ Created SINGLE combined bounding box for {class_name} (total_regions=1)")
                else:
<<<<<<< HEAD
                    print(f"  ❌ Failed to create bounding box for {class_name}")

                # Enhanced statistics
=======
                    print(f"   ❌ Failed to create bounding box for {class_name}")
                
                # FIXED: Enhanced statistics for SINGLE defect with total_regions=1
>>>>>>> 1f0dacec
                analysis['defect_statistics'][class_name] = {
                    'confident_pixels': int(confident_pixels if confident_pixels > 0 else pixel_count),
                    'confidence_ratio': confident_pixels / pixel_count if pixel_count > 0 else 0,
                    'avg_confidence': float(np.mean(confidence_scores[working_mask])) if np.sum(working_mask) > 0 else 0.5,
                    'max_confidence': float(np.max(confidence_scores[working_mask])) if np.sum(working_mask) > 0 else 0.5,
                    'num_regions': 1,  # FIXED: Always 1 region per defect type
                    'largest_region_area': single_bbox['area'] if single_bbox else pixel_count,
                    'total_defect_area': single_bbox['area'] if single_bbox else pixel_count,
                    'single_defect_per_type': True,  # FIXED: Mark as single defect
                    'total_regions_combined': 1  # FIXED: Explicit total regions = 1
                }
<<<<<<< HEAD

                # Spatial analysis
=======
                
                # Spatial analysis for SINGLE defect
>>>>>>> 1f0dacec
                if single_bbox:
                    analysis['spatial_analysis'][class_name] = analyze_single_defect_location(
                        single_bbox, image_shape
                    )
            else:
                print(f"  ❌ No pixels found for {class_name}")
<<<<<<< HEAD

    print(f"=== DETECTION SUMMARY ===")
    print(f"Detected defects: {analysis['detected_defects']}")
    print(f"Total detected: {len(analysis['detected_defects'])}")
    print(f"Any defects found: {any_defects_found}")

=======
    
    print(f"=== FIXED DETECTION SUMMARY ===")
    print(f"Detected defects: {analysis['detected_defects']}")
    print(f"Total detected: {len(analysis['detected_defects'])}")
    print(f"Single defect per type: True")
    print(f"Total regions per defect: 1 (FIXED)")
    
>>>>>>> 1f0dacec
    # FALLBACK: If no defects found but we know there should be defects
    if not any_defects_found:
        print("⚠️  NO DEFECTS DETECTED - Creating fallback defects")

        # Find the class with most pixels (excluding background)
        max_pixels = 0
        dominant_class = None
        dominant_class_name = None

        for class_id, class_name in SPECIFIC_DEFECT_CLASSES.items():
            if class_id > 0:  # Skip background
                class_mask = (predicted_mask == class_id)
                pixel_count = np.sum(class_mask)

                if pixel_count > max_pixels:
                    max_pixels = pixel_count
                    dominant_class = class_id
                    dominant_class_name = class_name

        if dominant_class is not None and max_pixels > 0:
<<<<<<< HEAD
            print(f"📦 Creating fallback defect: {dominant_class_name} with {max_pixels} pixels")

            analysis['detected_defects'].append(dominant_class_name)

            # Create fallback bounding box
            class_mask = (predicted_mask == dominant_class)
            fallback_bbox = extract_single_bounding_box(class_mask, dominant_class_name, h, w)

            if fallback_bbox:
                analysis['bounding_boxes'][dominant_class_name] = [fallback_bbox]

=======
            print(f"📦 Creating SINGLE fallback defect: {dominant_class_name} with {max_pixels} pixels")
            
            analysis['detected_defects'].append(dominant_class_name)
            
            # Create fallback SINGLE bounding box
            class_mask = (predicted_mask == dominant_class)
            fallback_bbox = extract_single_combined_bounding_box_fixed(class_mask, dominant_class_name, h, w, max_pixels)
            
            if fallback_bbox:
                analysis['bounding_boxes'][dominant_class_name] = [fallback_bbox]  # Single item array
                
                # FIXED: total_regions = 1
>>>>>>> 1f0dacec
                analysis['defect_statistics'][dominant_class_name] = {
                    'confident_pixels': max_pixels,
                    'confidence_ratio': 1.0,
                    'avg_confidence': 0.7,
                    'max_confidence': 0.8,
                    'num_regions': 1,  # FIXED: Single region
                    'largest_region_area': fallback_bbox['area'],
                    'total_defect_area': fallback_bbox['area'],
                    'single_defect_per_type': True,
                    'total_regions_combined': 1  # FIXED: Explicit total regions = 1
                }

                analysis['spatial_analysis'][dominant_class_name] = analyze_single_defect_location(
                    fallback_bbox, image_shape
                )
        else:
<<<<<<< HEAD
            print("📦 Creating generic damaged defect as final fallback")

            # Create a generic "damaged" defect covering central area
            analysis['detected_defects'].append('damaged')

            generic_bbox = {
                'id': 1,
                'x': w // 4,
                'y': h // 4,
                'width': w // 2,
                'height': h // 2,
                'area': (w * h) // 4,
                'center_x': w // 2,
                'center_y': h // 2,
                'centroid': (w // 2, h // 2),
                'orientation': 0.0,
                'aspect_ratio': 1.0,
                'compactness': 0.8,
                'perimeter': w + h,
                'relative_position': {
                    'x_percent': 50.0,
                    'y_percent': 50.0,
                    'quadrant': get_quadrant(w // 2, h // 2, w, h)
                },
                'shape_type': 'Distributed Damage',
                'severity': 'moderate',
                'coverage_type': 'generic',
                'total_defect_pixels': (w * h) // 4
            }

            analysis['bounding_boxes']['damaged'] = [generic_bbox]

=======
            print("📦 Creating generic SINGLE damaged defect as final fallback")
            
            # Create a SINGLE generic "damaged" defect
            analysis['detected_defects'].append('damaged')
            
            generic_bbox = create_generic_single_bbox_fixed(w, h)
            analysis['bounding_boxes']['damaged'] = [generic_bbox]  # Single item array
            
            # FIXED: total_regions = 1
>>>>>>> 1f0dacec
            analysis['defect_statistics']['damaged'] = {
                'confident_pixels': (w * h) // 4,
                'confidence_ratio': 1.0,
                'avg_confidence': 0.6,
                'max_confidence': 0.7,
                'num_regions': 1,  # FIXED: Single region
                'largest_region_area': generic_bbox['area'],
                'total_defect_area': generic_bbox['area'],
                'single_defect_per_type': True,
                'total_regions_combined': 1  # FIXED: Explicit total regions = 1
            }
<<<<<<< HEAD

    print(f"=== FINAL ANALYSIS ===")
    print(f"Final detected defects: {analysis['detected_defects']}")
    print(f"Final bounding boxes: {list(analysis['bounding_boxes'].keys())}")

=======
    
    print(f"=== FINAL FIXED ANALYSIS ===")
    print(f"Final detected defects: {analysis['detected_defects']}")
    print(f"Final bounding boxes: {list(analysis['bounding_boxes'].keys())}")
    print(f"Each defect type has: 1 bounding box with total_regions=1 (FIXED)")
    
>>>>>>> 1f0dacec
    return analysis

def extract_single_combined_bounding_box_fixed(mask, defect_type, h, w, total_pixels):
    """FIXED: Extract SINGLE combined bounding box that represents ALL defect areas of this type"""
    try:
<<<<<<< HEAD
        print(f"  Extracting bbox for {defect_type}...")

=======
        print(f"  Extracting SINGLE combined bbox for {defect_type}...")
        
>>>>>>> 1f0dacec
        # Convert to uint8 if needed
        if mask.dtype != np.uint8:
            mask_uint8 = (mask * 255).astype(np.uint8)
        else:
            mask_uint8 = mask.copy()

        # Find all non-zero pixels
        y_coords, x_coords = np.where(mask_uint8 > 0)

        if len(x_coords) == 0 or len(y_coords) == 0:
            print(f"  ❌ No pixels found for {defect_type}")
            return None

        print(f"  Found {len(x_coords)} defect pixels for {defect_type}")
<<<<<<< HEAD

        # Calculate the overall bounding box for all defect pixels
=======
        
        # FIXED: Calculate SINGLE overall bounding box for ALL defect pixels of this type
>>>>>>> 1f0dacec
        min_x, max_x = int(np.min(x_coords)), int(np.max(x_coords))
        min_y, max_y = int(np.min(y_coords)), int(np.max(y_coords))

        width = max_x - min_x + 1
        height = max_y - min_y + 1
        area = len(x_coords)  # Actual number of defect pixels
<<<<<<< HEAD

        # Calculate centroid
        cx = int(np.mean(x_coords))
        cy = int(np.mean(y_coords))

        # Calculate shape metrics
=======
        
        # Calculate centroid of ALL pixels
        cx = int(np.mean(x_coords))
        cy = int(np.mean(y_coords))
        
        # Calculate shape metrics for combined defect
>>>>>>> 1f0dacec
        aspect_ratio = width / height if height > 0 else 1
        bbox_area = width * height
        compactness = area / bbox_area if bbox_area > 0 else 0
        perimeter = 2 * (width + height)
<<<<<<< HEAD

        # Create single comprehensive bounding box
=======
        
        # FIXED: Create SINGLE comprehensive bounding box for this defect type with total_regions=1
>>>>>>> 1f0dacec
        single_bbox = {
            'id': 1,
            'x': min_x,
            'y': min_y,
            'width': width,
            'height': height,
            'area': area,
            'center_x': cx,
            'center_y': cy,
            'centroid': (cx, cy),
            'orientation': 0.0,
            'aspect_ratio': float(aspect_ratio),
            'compactness': float(compactness),
            'perimeter': float(perimeter),
            'relative_position': {
                'x_percent': (cx / w) * 100,
                'y_percent': (cy / h) * 100,
                'quadrant': get_quadrant(cx, cy, w, h)
            },
            'shape_type': classify_defect_shape(width, height, aspect_ratio, compactness, defect_type),
            'severity': calculate_defect_severity(area, defect_type, w * h),
            'coverage_type': 'comprehensive_single',
            'total_defect_pixels': area,
            'combined_defect': True,  # FIXED: Mark as combined defect
            'single_bbox_per_type': True,  # FIXED: Mark as single bbox per type
            'original_regions_count': 1,  # FIXED: Always 1 since we combine everything
            'is_combined_result': True  # FIXED: Mark as combined result
        }
<<<<<<< HEAD

        print(f"  ✅ Created bbox for {defect_type}: {width}x{height} at ({min_x},{min_y}) covering {area} pixels")

=======
        
        print(f"  ✅ Created SINGLE combined bbox for {defect_type}: {width}x{height} at ({min_x},{min_y}) covering {area} pixels with total_regions=1")
        
>>>>>>> 1f0dacec
        return single_bbox

    except Exception as e:
        print(f"  ❌ Error extracting SINGLE bbox for {defect_type}: {e}")
        return None

def create_generic_single_bbox_fixed(w, h):
    """FIXED: Create a generic single bounding box with total_regions=1"""
    return {
        'id': 1,
        'x': w // 4, 
        'y': h // 4, 
        'width': w // 2, 
        'height': h // 2,
        'area': (w * h) // 4,
        'center_x': w // 2, 
        'center_y': h // 2,
        'centroid': (w // 2, h // 2),
        'orientation': 0.0,
        'aspect_ratio': 1.0,
        'compactness': 0.8,
        'perimeter': w + h,
        'relative_position': {
            'x_percent': 50.0,
            'y_percent': 50.0,
            'quadrant': get_quadrant(w // 2, h // 2, w, h)
        },
        'shape_type': 'Distributed Damage',
        'severity': 'moderate',
        'coverage_type': 'generic_single',
        'total_defect_pixels': (w * h) // 4,
        'combined_defect': True,
        'single_bbox_per_type': True,
        'original_regions_count': 1,  # FIXED: Always 1
        'is_combined_result': True  # FIXED: Mark as combined result
    }

def get_quadrant(x, y, width, height):
    """Determine which quadrant of the image the defect is in"""
    mid_x, mid_y = width // 2, height // 2

    if x < mid_x and y < mid_y:
        return "Top-Left"
    elif x >= mid_x and y < mid_y:
        return "Top-Right"
    elif x < mid_x and y >= mid_y:
        return "Bottom-Left"
    else:
        return "Bottom-Right"

def classify_defect_shape(width, height, aspect_ratio, compactness, defect_type):
    """Classify the shape characteristics of the defect"""
    if defect_type == 'scratch':
        if aspect_ratio > 3:
            return "Linear/Elongated"
        elif aspect_ratio > 1.5:
            return "Streak-like"
        else:
            return "Widespread"
    elif defect_type == 'missing_component':
        if compactness > 0.7:
            return "Circular/Round"
        elif aspect_ratio > 2:
            return "Rectangular/Elongated"
        else:
            return "Irregular"
    elif defect_type == 'stained':
        if compactness > 0.6:
            return "Blob-like"
        else:
            return "Widespread Stain"
    elif defect_type == 'damaged':
        if compactness < 0.3:
            return "Extensive Damage"
        else:
            return "Localized Damage"
    else:
        if compactness > 0.7:
            return "Compact"
        elif aspect_ratio > 2:
            return "Elongated"
        else:
            return "Distributed"

def calculate_defect_severity(area, defect_type, total_area):
    """Calculate defect severity based on size and type"""
    area_percentage = (area / total_area) * 100

    if area_percentage < 0.1:
        severity = "minor"
    elif area_percentage < 0.5:
        severity = "moderate"
    elif area_percentage < 2.0:
        severity = "significant"
    else:
        severity = "critical"

    # Adjust based on defect type
    if defect_type in ['missing_component', 'damaged']:
        if severity == "minor":
            severity = "moderate"
        elif severity == "moderate":
            severity = "significant"

    return severity

def analyze_single_defect_location(bbox, image_shape):
    """Analyze spatial information for single defect"""
    cx, cy = bbox['center_x'], bbox['center_y']

    spatial_info = {
        'center_location': {
            'x': cx,
            'y': cy,
            'x_percent': bbox['relative_position']['x_percent'],
            'y_percent': bbox['relative_position']['y_percent']
        },
        'quadrant': bbox['relative_position']['quadrant'],
        'coverage': {
            'width_percent': (bbox['width'] / image_shape[1]) * 100 if len(image_shape) > 1 else 0,
            'height_percent': (bbox['height'] / image_shape[0]) * 100,
            'area_percent': (bbox['area'] / (image_shape[0] * image_shape[1])) * 100 if len(image_shape) > 1 else 0
        },
        'edge_proximity': analyze_edge_proximity_single(bbox, image_shape),
        'single_defect_analysis': True,  # FIXED: Mark as single defect
        'total_regions_analyzed': 1  # FIXED: Always 1
    }

    return spatial_info

def analyze_edge_proximity_single(bbox, image_shape):
    """Analyze proximity to image edges for single defect"""
    h, w = image_shape[:2] if len(image_shape) >= 2 else (image_shape[0], 640)

    edge_distance_threshold = 0.1
    cx, cy = bbox['center_x'], bbox['center_y']

    edges_near = []
    if cy < h * edge_distance_threshold:
        edges_near.append('top')
    if cy > h * (1 - edge_distance_threshold):
        edges_near.append('bottom')
    if cx < w * edge_distance_threshold:
        edges_near.append('left')
    if cx > w * (1 - edge_distance_threshold):
        edges_near.append('right')

    return {
        'near_edges': edges_near,
        'edge_count': len(edges_near),
        'is_edge_defect': len(edges_near) > 0,
        'distance_to_edges': {
            'top': cy / h * 100,
            'bottom': (h - cy) / h * 100,
            'left': cx / w * 100,
            'right': (w - cx) / w * 100
        }
    }

# Legacy functions for backward compatibility
def extract_enhanced_bounding_boxes(mask, defect_type):
    """Legacy function - redirects to SINGLE bbox extraction"""
    h, w = mask.shape[:2]
    single_bbox = extract_single_combined_bounding_box_fixed(mask, defect_type, h, w, np.sum(mask))
    return [single_bbox] if single_bbox else []<|MERGE_RESOLUTION|>--- conflicted
+++ resolved
@@ -37,19 +37,10 @@
     """FIXED: Enhanced defect prediction analysis with SINGLE defect per type and total_regions=1"""
     h, w = predicted_mask.shape
     total_pixels = h * w
-<<<<<<< HEAD
-
-    print(f"=== ENHANCED DETECTION DEBUG ===")
-    print(f"Image shape: {h}x{w} = {total_pixels} pixels")
-    print(f"Predicted mask shape: {predicted_mask.shape}")
-    print(f"Confidence scores shape: {confidence_scores.shape}")
-
-=======
-    
+
     print(f"=== FIXED ENHANCED DETECTION (Total Regions) ===")
     print(f"Image shape: {h}x{w} = {total_pixels} pixels")
-    
->>>>>>> 1f0dacec
+
     analysis = {
         'detected_defects': [],
         'class_distribution': {},
@@ -60,13 +51,8 @@
 
     # Track if any defects found
     any_defects_found = False
-<<<<<<< HEAD
-
-    # Analyze each defect class with GUARANTEED detection
-=======
-    
+
     # Analyze each defect class with SINGLE bbox per type
->>>>>>> 1f0dacec
     for class_id, class_name in SPECIFIC_DEFECT_CLASSES.items():
         class_mask = (predicted_mask == class_id)
         pixel_count = np.sum(class_mask)
@@ -83,65 +69,34 @@
         # Enhanced processing for actual defects (not background)
         if class_id > 0 and pixel_count > 0:
             print(f"  Processing {class_name} with {pixel_count} pixels...")
-<<<<<<< HEAD
-
-            # EXTREMELY LENIENT thresholds - almost always detect
-            adaptive_threshold = 0.01  # Very low threshold (1%)
-
-=======
-            
+
             # LENIENT thresholds for detection
             adaptive_threshold = 0.01  # Very low threshold
-            
->>>>>>> 1f0dacec
+
             confident_mask = class_mask & (confidence_scores > adaptive_threshold)
             confident_pixels = np.sum(confident_mask)
 
             print(f"  Confident pixels (>{adaptive_threshold}): {confident_pixels}")
-<<<<<<< HEAD
-
-            # VERY MINIMAL requirements for detection
-            min_pixels = 1  # Just need 1 pixel!
-
-            # GUARANTEED detection criteria - if pixels exist, detect it
-            if pixel_count > 0:  # Always detect if any pixels exist
-                print(f"  ✅ DETECTING {class_name} (guaranteed detection)")
-
-                analysis['detected_defects'].append(class_name)
-                any_defects_found = True
-
-                # Extract SINGLE bounding box per defect type
-                working_mask = confident_mask if confident_pixels > 0 else class_mask
-                single_bbox = extract_single_bounding_box(working_mask, class_name, h, w)
-
-=======
-            
+
             # GUARANTEED detection criteria
             if pixel_count > 0:  # Always detect if any pixels exist
                 print(f"   DETECTING {class_name} (guaranteed detection)")
-                
+
                 analysis['detected_defects'].append(class_name)
                 any_defects_found = True
-                
+
                 # FIXED: Extract SINGLE combined bounding box per defect type
                 working_mask = confident_mask if confident_pixels > 0 else class_mask
                 single_bbox = extract_single_combined_bounding_box_fixed(working_mask, class_name, h, w, pixel_count)
-                
->>>>>>> 1f0dacec
+
                 if single_bbox:
                     # FIXED: Store as single bbox with total_regions=1
                     analysis['bounding_boxes'][class_name] = [single_bbox]  # Single item array
                     print(f"   ✅ Created SINGLE combined bounding box for {class_name} (total_regions=1)")
                 else:
-<<<<<<< HEAD
-                    print(f"  ❌ Failed to create bounding box for {class_name}")
-
-                # Enhanced statistics
-=======
                     print(f"   ❌ Failed to create bounding box for {class_name}")
-                
+
                 # FIXED: Enhanced statistics for SINGLE defect with total_regions=1
->>>>>>> 1f0dacec
                 analysis['defect_statistics'][class_name] = {
                     'confident_pixels': int(confident_pixels if confident_pixels > 0 else pixel_count),
                     'confidence_ratio': confident_pixels / pixel_count if pixel_count > 0 else 0,
@@ -153,35 +108,21 @@
                     'single_defect_per_type': True,  # FIXED: Mark as single defect
                     'total_regions_combined': 1  # FIXED: Explicit total regions = 1
                 }
-<<<<<<< HEAD
-
-                # Spatial analysis
-=======
-                
+
                 # Spatial analysis for SINGLE defect
->>>>>>> 1f0dacec
                 if single_bbox:
                     analysis['spatial_analysis'][class_name] = analyze_single_defect_location(
                         single_bbox, image_shape
                     )
             else:
                 print(f"  ❌ No pixels found for {class_name}")
-<<<<<<< HEAD
-
-    print(f"=== DETECTION SUMMARY ===")
-    print(f"Detected defects: {analysis['detected_defects']}")
-    print(f"Total detected: {len(analysis['detected_defects'])}")
-    print(f"Any defects found: {any_defects_found}")
-
-=======
-    
+
     print(f"=== FIXED DETECTION SUMMARY ===")
     print(f"Detected defects: {analysis['detected_defects']}")
     print(f"Total detected: {len(analysis['detected_defects'])}")
     print(f"Single defect per type: True")
     print(f"Total regions per defect: 1 (FIXED)")
-    
->>>>>>> 1f0dacec
+
     # FALLBACK: If no defects found but we know there should be defects
     if not any_defects_found:
         print("⚠️  NO DEFECTS DETECTED - Creating fallback defects")
@@ -202,32 +143,18 @@
                     dominant_class_name = class_name
 
         if dominant_class is not None and max_pixels > 0:
-<<<<<<< HEAD
-            print(f"📦 Creating fallback defect: {dominant_class_name} with {max_pixels} pixels")
+            print(f"📦 Creating SINGLE fallback defect: {dominant_class_name} with {max_pixels} pixels")
 
             analysis['detected_defects'].append(dominant_class_name)
 
-            # Create fallback bounding box
-            class_mask = (predicted_mask == dominant_class)
-            fallback_bbox = extract_single_bounding_box(class_mask, dominant_class_name, h, w)
-
-            if fallback_bbox:
-                analysis['bounding_boxes'][dominant_class_name] = [fallback_bbox]
-
-=======
-            print(f"📦 Creating SINGLE fallback defect: {dominant_class_name} with {max_pixels} pixels")
-            
-            analysis['detected_defects'].append(dominant_class_name)
-            
             # Create fallback SINGLE bounding box
             class_mask = (predicted_mask == dominant_class)
             fallback_bbox = extract_single_combined_bounding_box_fixed(class_mask, dominant_class_name, h, w, max_pixels)
-            
+
             if fallback_bbox:
                 analysis['bounding_boxes'][dominant_class_name] = [fallback_bbox]  # Single item array
-                
+
                 # FIXED: total_regions = 1
->>>>>>> 1f0dacec
                 analysis['defect_statistics'][dominant_class_name] = {
                     'confident_pixels': max_pixels,
                     'confidence_ratio': 1.0,
@@ -244,50 +171,15 @@
                     fallback_bbox, image_shape
                 )
         else:
-<<<<<<< HEAD
-            print("📦 Creating generic damaged defect as final fallback")
-
-            # Create a generic "damaged" defect covering central area
-            analysis['detected_defects'].append('damaged')
-
-            generic_bbox = {
-                'id': 1,
-                'x': w // 4,
-                'y': h // 4,
-                'width': w // 2,
-                'height': h // 2,
-                'area': (w * h) // 4,
-                'center_x': w // 2,
-                'center_y': h // 2,
-                'centroid': (w // 2, h // 2),
-                'orientation': 0.0,
-                'aspect_ratio': 1.0,
-                'compactness': 0.8,
-                'perimeter': w + h,
-                'relative_position': {
-                    'x_percent': 50.0,
-                    'y_percent': 50.0,
-                    'quadrant': get_quadrant(w // 2, h // 2, w, h)
-                },
-                'shape_type': 'Distributed Damage',
-                'severity': 'moderate',
-                'coverage_type': 'generic',
-                'total_defect_pixels': (w * h) // 4
-            }
-
-            analysis['bounding_boxes']['damaged'] = [generic_bbox]
-
-=======
             print("📦 Creating generic SINGLE damaged defect as final fallback")
-            
+
             # Create a SINGLE generic "damaged" defect
             analysis['detected_defects'].append('damaged')
-            
+
             generic_bbox = create_generic_single_bbox_fixed(w, h)
             analysis['bounding_boxes']['damaged'] = [generic_bbox]  # Single item array
-            
+
             # FIXED: total_regions = 1
->>>>>>> 1f0dacec
             analysis['defect_statistics']['damaged'] = {
                 'confident_pixels': (w * h) // 4,
                 'confidence_ratio': 1.0,
@@ -299,32 +191,19 @@
                 'single_defect_per_type': True,
                 'total_regions_combined': 1  # FIXED: Explicit total regions = 1
             }
-<<<<<<< HEAD
-
-    print(f"=== FINAL ANALYSIS ===")
-    print(f"Final detected defects: {analysis['detected_defects']}")
-    print(f"Final bounding boxes: {list(analysis['bounding_boxes'].keys())}")
-
-=======
-    
+
     print(f"=== FINAL FIXED ANALYSIS ===")
     print(f"Final detected defects: {analysis['detected_defects']}")
     print(f"Final bounding boxes: {list(analysis['bounding_boxes'].keys())}")
     print(f"Each defect type has: 1 bounding box with total_regions=1 (FIXED)")
-    
->>>>>>> 1f0dacec
+
     return analysis
 
 def extract_single_combined_bounding_box_fixed(mask, defect_type, h, w, total_pixels):
     """FIXED: Extract SINGLE combined bounding box that represents ALL defect areas of this type"""
     try:
-<<<<<<< HEAD
-        print(f"  Extracting bbox for {defect_type}...")
-
-=======
         print(f"  Extracting SINGLE combined bbox for {defect_type}...")
-        
->>>>>>> 1f0dacec
+
         # Convert to uint8 if needed
         if mask.dtype != np.uint8:
             mask_uint8 = (mask * 255).astype(np.uint8)
@@ -339,45 +218,26 @@
             return None
 
         print(f"  Found {len(x_coords)} defect pixels for {defect_type}")
-<<<<<<< HEAD
-
-        # Calculate the overall bounding box for all defect pixels
-=======
-        
+
         # FIXED: Calculate SINGLE overall bounding box for ALL defect pixels of this type
->>>>>>> 1f0dacec
         min_x, max_x = int(np.min(x_coords)), int(np.max(x_coords))
         min_y, max_y = int(np.min(y_coords)), int(np.max(y_coords))
 
         width = max_x - min_x + 1
         height = max_y - min_y + 1
         area = len(x_coords)  # Actual number of defect pixels
-<<<<<<< HEAD
-
-        # Calculate centroid
-        cx = int(np.mean(x_coords))
-        cy = int(np.mean(y_coords))
-
-        # Calculate shape metrics
-=======
-        
+
         # Calculate centroid of ALL pixels
         cx = int(np.mean(x_coords))
         cy = int(np.mean(y_coords))
-        
+
         # Calculate shape metrics for combined defect
->>>>>>> 1f0dacec
         aspect_ratio = width / height if height > 0 else 1
         bbox_area = width * height
         compactness = area / bbox_area if bbox_area > 0 else 0
         perimeter = 2 * (width + height)
-<<<<<<< HEAD
-
-        # Create single comprehensive bounding box
-=======
-        
+
         # FIXED: Create SINGLE comprehensive bounding box for this defect type with total_regions=1
->>>>>>> 1f0dacec
         single_bbox = {
             'id': 1,
             'x': min_x,
@@ -406,15 +266,9 @@
             'original_regions_count': 1,  # FIXED: Always 1 since we combine everything
             'is_combined_result': True  # FIXED: Mark as combined result
         }
-<<<<<<< HEAD
-
-        print(f"  ✅ Created bbox for {defect_type}: {width}x{height} at ({min_x},{min_y}) covering {area} pixels")
-
-=======
-        
+
         print(f"  ✅ Created SINGLE combined bbox for {defect_type}: {width}x{height} at ({min_x},{min_y}) covering {area} pixels with total_regions=1")
-        
->>>>>>> 1f0dacec
+
         return single_bbox
 
     except Exception as e:
@@ -425,12 +279,12 @@
     """FIXED: Create a generic single bounding box with total_regions=1"""
     return {
         'id': 1,
-        'x': w // 4, 
-        'y': h // 4, 
-        'width': w // 2, 
+        'x': w // 4,
+        'y': h // 4,
+        'width': w // 2,
         'height': h // 2,
         'area': (w * h) // 4,
-        'center_x': w // 2, 
+        'center_x': w // 2,
         'center_y': h // 2,
         'centroid': (w // 2, h // 2),
         'orientation': 0.0,
