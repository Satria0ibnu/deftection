# core/enhanced_detection.py - BALANCED: Equal opportunity for all defect types
"""
BALANCED: Enhanced defect prediction analysis with fair scoring across all defect types
- Background class (0) completely skipped
- Balanced quality scoring to prevent bias towards specific defect types
- Equal area thresholds and confidence weighting
- Multi-candidate consideration with weighted selection
"""

import cv2
import numpy as np

# Import configuration constants
try:
    from config import (
        SPECIFIC_DEFECT_CLASSES,
        DEFECT_CONFIDENCE_THRESHOLD,
        MIN_DEFECT_PIXELS,
        MIN_DEFECT_PERCENTAGE,
        MIN_BBOX_AREA
    )
except ImportError:
    print("Warning: Could not import from config, using fallback constants")

    SPECIFIC_DEFECT_CLASSES = {
        0: "background",
        1: "damaged",
        2: "missing_component",
        3: "open",
        4: "scratch",
        5: "stained"
    }
<<<<<<< HEAD
    
    DEFECT_CONFIDENCE_THRESHOLD = 0.15
=======

    DEFECT_CONFIDENCE_THRESHOLD = 0.85
>>>>>>> 2abc8e79
    MIN_DEFECT_PIXELS = 50
    MIN_DEFECT_PERCENTAGE = 0.001
    MIN_BBOX_AREA = 50

def analyze_defect_predictions_enhanced(predicted_mask, confidence_scores, image_shape):
    """HYBRID: Select defect type based on area percentage with quality tie-breaking"""
    h, w = predicted_mask.shape
    total_pixels = h * w
<<<<<<< HEAD
    
    print(f"=== HYBRID DETECTION (Area + Quality) ===")
    print(f"Image shape: {h}x{w} = {total_pixels} pixels")
    print(f"Using confidence threshold: {DEFECT_CONFIDENCE_THRESHOLD}")
    
=======

    print(f"=== FIXED ENHANCED DETECTION (Total Regions) ===")
    print(f"Image shape: {h}x{w} = {total_pixels} pixels")

>>>>>>> 2abc8e79
    analysis = {
        'detected_defects': [],
        'class_distribution': {},
        'bounding_boxes': {},
        'defect_statistics': {},
        'spatial_analysis': {}
    }
<<<<<<< HEAD
    
    # Collect all potential defects
    potential_defects = []
    
    # Analyze each defect class - SKIP background class (0)
=======

    # Track if any defects found
    any_defects_found = False

    # Analyze each defect class with SINGLE bbox per type
>>>>>>> 2abc8e79
    for class_id, class_name in SPECIFIC_DEFECT_CLASSES.items():
        class_mask = (predicted_mask == class_id)
        pixel_count = np.sum(class_mask)
        percentage = (pixel_count / total_pixels) * 100

        print(f"Class {class_id} ({class_name}): {pixel_count} pixels ({percentage:.3f}%)")

        analysis['class_distribution'][class_name] = {
            'pixel_count': int(pixel_count),
            'percentage': percentage,
            'class_id': class_id
        }
<<<<<<< HEAD
        
        # Skip background class completely
        if class_id == 0:  # background class
            print(f"  Skipping background class {class_id}")
            continue
        
        # Process only actual defect classes (1-5)
        if pixel_count > 0:
            print(f"  Analyzing defect class {class_name} with {pixel_count} pixels...")
            
            # Use lower confidence threshold
            confident_mask = class_mask & (confidence_scores > DEFECT_CONFIDENCE_THRESHOLD)
            confident_pixels = np.sum(confident_mask)
            
            print(f"  Confident pixels (>{DEFECT_CONFIDENCE_THRESHOLD}): {confident_pixels}")
            
            # Apply detection criteria
            min_pixels = max(MIN_DEFECT_PIXELS, total_pixels * MIN_DEFECT_PERCENTAGE)
            
            if confident_pixels > min_pixels or (confident_pixels > 0 and pixel_count > min_pixels):
                # Use confident mask if available, otherwise use class mask
                detection_mask = confident_mask if confident_pixels > 0 else class_mask
                
                # Calculate quality score
                defect_score = calculate_balanced_quality_score(
                    detection_mask, class_name, h, w, confidence_scores, pixel_count, confident_pixels
                )
                
                print(f"  {class_name} quality score: {defect_score:.3f}, area: {percentage:.1f}%")
                
                # RELAXED validation
                if is_balanced_defect_candidate(detection_mask, class_name, h, w, percentage):
                    potential_defects.append({
                        'class_name': class_name,
                        'class_id': class_id,
                        'mask': detection_mask,
                        'pixel_count': pixel_count,
                        'confident_pixels': confident_pixels,
                        'quality_score': defect_score,
                        'area_percentage': percentage,
                        'confidence_avg': np.mean(confidence_scores[detection_mask]) if np.sum(detection_mask) > 0 else 0
                    })
                    print(f"  {class_name} added as valid candidate")
                else:
                    print(f"  {class_name} rejected as invalid candidate")
            else:
                print(f"  {class_name} does not meet pixel criteria")
    
    # HYBRID SELECTION: Area percentage with quality tie-breaking
    if potential_defects:
        print(f"=== HYBRID CANDIDATE SELECTION ===")
        print(f"All candidates:")
        for i, candidate in enumerate(potential_defects):
            print(f"  {i+1}. {candidate['class_name']}: area={candidate['area_percentage']:.1f}%, quality={candidate['quality_score']:.3f}")
        
        # Find maximum area percentage
        max_area = max(defect['area_percentage'] for defect in potential_defects)

        # Get candidates within 5% of max area (to handle close areas)
        area_tolerance = 0.05  # 5% tolerance
        large_area_candidates = [
            d for d in potential_defects 
            if d['area_percentage'] >= max_area * (1 - area_tolerance)
        ]
        
        print(f"Large area candidates (within 15% of max {max_area:.1f}%):")
        for candidate in large_area_candidates:
            print(f"  - {candidate['class_name']}: {candidate['area_percentage']:.1f}%")
        
        if len(large_area_candidates) == 1:
            final_defect = large_area_candidates[0]
            selection_reason = f"area_dominance ({final_defect['area_percentage']:.1f}%)"
            print(f"Selected by AREA DOMINANCE: {final_defect['class_name']}")
        else:
            # Tie-break by quality score among large area candidates
            large_area_candidates.sort(key=lambda x: x['quality_score'], reverse=True)
            final_defect = large_area_candidates[0]
            selection_reason = f"area+quality (area:{final_defect['area_percentage']:.1f}%, quality:{final_defect['quality_score']:.3f})"
            print(f"Selected by AREA+QUALITY: {final_defect['class_name']} (best quality among large areas)")
        
        # Process the selected defect
        class_name = final_defect['class_name']
        detection_mask = final_defect['mask']
        
        analysis['detected_defects'].append(class_name)
        
        # Extract single bounding box
        single_bbox = extract_balanced_bounding_box(
            detection_mask, class_name, h, w, final_defect['confident_pixels'], confidence_scores
        )
        
        if single_bbox:
            analysis['bounding_boxes'][class_name] = [single_bbox]
            print(f"   Created bounding box for {class_name}")
            
            # Calculate statistics
            analysis['defect_statistics'][class_name] = {
                'confident_pixels': int(final_defect['confident_pixels']),
                'total_pixels': int(final_defect['pixel_count']),
                'confidence_ratio': final_defect['confident_pixels'] / final_defect['pixel_count'] if final_defect['pixel_count'] > 0 else 0,
                'avg_confidence': final_defect['confidence_avg'],
                'max_confidence': float(np.max(confidence_scores[detection_mask])) if np.sum(detection_mask) > 0 else 0.0,
                'quality_score': final_defect['quality_score'],
                'num_regions': 1,
=======

        # Enhanced processing for actual defects (not background)
        if class_id > 0 and pixel_count > 0:
            print(f"  Processing {class_name} with {pixel_count} pixels...")

            # LENIENT thresholds for detection
            adaptive_threshold = 0.01  # Very low threshold

            confident_mask = class_mask & (confidence_scores > adaptive_threshold)
            confident_pixels = np.sum(confident_mask)

            print(f"  Confident pixels (>{adaptive_threshold}): {confident_pixels}")

            # GUARANTEED detection criteria
            if pixel_count > 0:  # Always detect if any pixels exist
                print(f"   DETECTING {class_name} (guaranteed detection)")

                analysis['detected_defects'].append(class_name)
                any_defects_found = True

                # FIXED: Extract SINGLE combined bounding box per defect type
                working_mask = confident_mask if confident_pixels > 0 else class_mask
                single_bbox = extract_single_combined_bounding_box_fixed(working_mask, class_name, h, w, pixel_count)

                if single_bbox:
                    # FIXED: Store as single bbox with total_regions=1
                    analysis['bounding_boxes'][class_name] = [single_bbox]  # Single item array
                    print(f"   ✅ Created SINGLE combined bounding box for {class_name} (total_regions=1)")
                else:
                    print(f"   ❌ Failed to create bounding box for {class_name}")

                # FIXED: Enhanced statistics for SINGLE defect with total_regions=1
                analysis['defect_statistics'][class_name] = {
                    'confident_pixels': int(confident_pixels if confident_pixels > 0 else pixel_count),
                    'confidence_ratio': confident_pixels / pixel_count if pixel_count > 0 else 0,
                    'avg_confidence': float(np.mean(confidence_scores[working_mask])) if np.sum(working_mask) > 0 else 0.5,
                    'max_confidence': float(np.max(confidence_scores[working_mask])) if np.sum(working_mask) > 0 else 0.5,
                    'num_regions': 1,  # FIXED: Always 1 region per defect type
                    'largest_region_area': single_bbox['area'] if single_bbox else pixel_count,
                    'total_defect_area': single_bbox['area'] if single_bbox else pixel_count,
                    'single_defect_per_type': True,  # FIXED: Mark as single defect
                    'total_regions_combined': 1  # FIXED: Explicit total regions = 1
                }

                # Spatial analysis for SINGLE defect
                if single_bbox:
                    analysis['spatial_analysis'][class_name] = analyze_single_defect_location(
                        single_bbox, image_shape
                    )
            else:
                print(f"  ❌ No pixels found for {class_name}")

    print(f"=== FIXED DETECTION SUMMARY ===")
    print(f"Detected defects: {analysis['detected_defects']}")
    print(f"Total detected: {len(analysis['detected_defects'])}")
    print(f"Single defect per type: True")
    print(f"Total regions per defect: 1 (FIXED)")

    # FALLBACK: If no defects found but we know there should be defects
    if not any_defects_found:
        print("⚠️  NO DEFECTS DETECTED - Creating fallback defects")

        # Find the class with most pixels (excluding background)
        max_pixels = 0
        dominant_class = None
        dominant_class_name = None

        for class_id, class_name in SPECIFIC_DEFECT_CLASSES.items():
            if class_id > 0:  # Skip background
                class_mask = (predicted_mask == class_id)
                pixel_count = np.sum(class_mask)

                if pixel_count > max_pixels:
                    max_pixels = pixel_count
                    dominant_class = class_id
                    dominant_class_name = class_name

        if dominant_class is not None and max_pixels > 0:
            print(f"📦 Creating SINGLE fallback defect: {dominant_class_name} with {max_pixels} pixels")

            analysis['detected_defects'].append(dominant_class_name)

            # Create fallback SINGLE bounding box
            class_mask = (predicted_mask == dominant_class)
            fallback_bbox = extract_single_combined_bounding_box_fixed(class_mask, dominant_class_name, h, w, max_pixels)

            if fallback_bbox:
                analysis['bounding_boxes'][dominant_class_name] = [fallback_bbox]  # Single item array

                # FIXED: total_regions = 1
                analysis['defect_statistics'][dominant_class_name] = {
                    'confident_pixels': max_pixels,
                    'confidence_ratio': 1.0,
                    'avg_confidence': 0.7,
                    'max_confidence': 0.8,
                    'num_regions': 1,  # FIXED: Single region
                    'largest_region_area': fallback_bbox['area'],
                    'total_defect_area': fallback_bbox['area'],
                    'single_defect_per_type': True,
                    'total_regions_combined': 1  # FIXED: Explicit total regions = 1
                }

                analysis['spatial_analysis'][dominant_class_name] = analyze_single_defect_location(
                    fallback_bbox, image_shape
                )
        else:
            print("📦 Creating generic SINGLE damaged defect as final fallback")

            # Create a SINGLE generic "damaged" defect
            analysis['detected_defects'].append('damaged')

            generic_bbox = create_generic_single_bbox_fixed(w, h)
            analysis['bounding_boxes']['damaged'] = [generic_bbox]  # Single item array

            # FIXED: total_regions = 1
            analysis['defect_statistics']['damaged'] = {
                'confident_pixels': (w * h) // 4,
                'confidence_ratio': 1.0,
                'avg_confidence': 0.6,
                'max_confidence': 0.7,
                'num_regions': 1,  # FIXED: Single region
                'largest_region_area': generic_bbox['area'],
                'total_defect_area': generic_bbox['area'],
>>>>>>> 2abc8e79
                'single_defect_per_type': True,
                'selection_method': 'hybrid_area_quality',
                'selection_reason': selection_reason,
                'area_percentage': final_defect['area_percentage']
            }
<<<<<<< HEAD
            
            # Spatial analysis
            analysis['spatial_analysis'][class_name] = analyze_defect_location(single_bbox, image_shape)
        else:
            print(f"   Failed to create bounding box for {class_name}")
            analysis['detected_defects'].remove(class_name)
    
    print(f"=== HYBRID DETECTION SUMMARY ===")
    print(f"Detected defects: {analysis['detected_defects']}")
    print(f"Selection method: Hybrid (area percentage + quality tie-breaking)")
    
=======

    print(f"=== FINAL FIXED ANALYSIS ===")
    print(f"Final detected defects: {analysis['detected_defects']}")
    print(f"Final bounding boxes: {list(analysis['bounding_boxes'].keys())}")
    print(f"Each defect type has: 1 bounding box with total_regions=1 (FIXED)")

>>>>>>> 2abc8e79
    return analysis

def calculate_balanced_quality_score(mask, defect_type, h, w, confidence_scores, pixel_count, confident_pixels):
    """Calculate balanced quality score with equal opportunity for all defect types"""
    try:
<<<<<<< HEAD
        # Base score from confidence
        if confident_pixels > 0:
            avg_confidence = np.mean(confidence_scores[mask])
            max_confidence = np.max(confidence_scores[mask])
            confidence_score = (avg_confidence + max_confidence) / 2
        else:
            confidence_score = 0.0
        
        # BALANCED: Uniform area scoring approach
        area_percentage = (pixel_count / (h * w)) * 100
        
        # Define universal reasonable ranges
        if 0.1 < area_percentage < 5:
            area_score = 1.0  # Small defects
        elif 5 <= area_percentage < 15:
            area_score = 0.9  # Medium defects
        elif 15 <= area_percentage < 30:
            area_score = 0.7  # Large defects
        elif 30 <= area_percentage < 50:
            area_score = 0.4  # Very large defects
        elif area_percentage >= 50:
            area_score = 0.1  # Extremely large (likely false positive)
        else:
            area_score = 0.3  # Very small defects
        
        # BALANCED: Defect-specific minor adjustments only
        if defect_type == 'scratch':
            # Scratches naturally tend to be smaller
            if area_percentage < 1:
                area_score *= 1.1  # Slight boost for small scratches
        elif defect_type == 'damaged':
            # Damaged areas can legitimately be larger
            if 15 <= area_percentage < 40:
                area_score *= 1.1  # Slight boost for larger damaged areas
        elif defect_type == 'missing_component':
            # Missing components have moderate expected size
            if 3 <= area_percentage < 20:
                area_score *= 1.05  # Small boost for moderate sized missing components
        elif defect_type == 'open':
            # Open defects vary widely
            if 1 <= area_percentage < 25:
                area_score *= 1.05  # Small boost for reasonable open areas
        elif defect_type == 'stained':
            # Stains can vary significantly
            if 2 <= area_percentage < 35:
                area_score *= 1.05  # Small boost for reasonable stain areas
        
        # Ensure area score doesn't exceed 1.0
        area_score = min(1.0, area_score)
        
        # Spatial distribution score
        y_coords, x_coords = np.where(mask)
        if len(x_coords) > 0:
            # Check if defect is reasonably localized
            x_span = np.max(x_coords) - np.min(x_coords)
            y_span = np.max(y_coords) - np.min(y_coords)
            
            # BALANCED: Same spatial scoring for all defect types
            spatial_ratio = (x_span / w + y_span / h) / 2
            spatial_score = 1.0 - spatial_ratio
            spatial_score = max(0.1, spatial_score)
        else:
            spatial_score = 0.0
        
        # BALANCED: Equal weighting for all defect types
        quality_score = (confidence_score * 0.4 + area_score * 0.4 + spatial_score * 0.2)
        
        return quality_score
        
    except Exception as e:
        print(f"Error calculating balanced quality score for {defect_type}: {e}")
        return 0.0

def is_balanced_defect_candidate(mask, defect_type, h, w, area_percentage):
    """RELAXED: Defect-specific validation thresholds"""
    try:
        # Define realistic max area for each defect type
        max_area_thresholds = {
            'scratch': 95,           # Scratches can cover large surface areas
            'stained': 90,           # Stains can spread widely  
            'damaged': 85,           # Damage can affect large portions
            'open': 70,              # Open defects usually more localized
            'missing_component': 60   # Missing parts are typically smaller areas
        }
        
        max_area = max_area_thresholds.get(defect_type, 70)  # Default 70%
        
        if area_percentage > max_area:
            print(f"  Rejecting {defect_type}: covers {area_percentage:.1f}% (exceeds {max_area}%)")
            return False
        
        # Defect-specific spatial validation
        y_coords, x_coords = np.where(mask)
        if len(x_coords) == 0:
            return False
        
        x_span = (np.max(x_coords) - np.min(x_coords)) / w
        y_span = (np.max(y_coords) - np.min(y_coords)) / h
        
        # Defect-specific span thresholds
        span_thresholds = {
            'scratch': 0.98,         # Linear defects can span wide
            'stained': 0.95,         # Stains can spread across surface
            'damaged': 0.90,         # Damage can affect large areas
            'open': 0.85,            # Open defects more contained
            'missing_component': 0.80 # Missing parts more localized
        }
        
        span_threshold = span_thresholds.get(defect_type, 0.85)
        
        if x_span > span_threshold and y_span > span_threshold:
            print(f"  Rejecting {defect_type}: spans {x_span:.2f}x{y_span:.2f} (exceeds {span_threshold})")
            return False
        
        # Keep minimum size check
        if area_percentage < 0.05:
            print(f"  Rejecting {defect_type}: too small ({area_percentage:.3f}%)")
            return False
        
        return True
        
    except Exception as e:
        print(f"Error validating {defect_type}: {e}")
        return False

def apply_balanced_tie_breaking(candidates):
    """Apply balanced tie-breaking logic when multiple candidates have similar scores"""
    if len(candidates) == 1:
        return candidates[0]
    
    print(f"  Applying tie-breaking for {len(candidates)} similar candidates...")
    
    # Tie-breaking criteria (in order of priority):
    
    # 1. Prefer defects with higher confidence
    max_confidence = max(candidate['confidence_avg'] for candidate in candidates)
    high_confidence_candidates = [c for c in candidates if c['confidence_avg'] >= max_confidence * 0.95]
    
    if len(high_confidence_candidates) == 1:
        print(f"    Tie-broken by confidence: {high_confidence_candidates[0]['class_name']}")
        return high_confidence_candidates[0]
    
    candidates = high_confidence_candidates
    
    # 2. Prefer defects with reasonable area (not too small, not too large)
    # Score based on how close to "ideal" area ranges
    area_scores = []
    for candidate in candidates:
        area_pct = candidate['area_percentage']
        # Ideal range is 2-20% for most defects
        if 2 <= area_pct <= 20:
            area_score = 1.0
        elif 1 <= area_pct < 2 or 20 < area_pct <= 30:
            area_score = 0.8
        elif 0.5 <= area_pct < 1 or 30 < area_pct <= 40:
            area_score = 0.6
        else:
            area_score = 0.4
        area_scores.append(area_score)
    
    max_area_score = max(area_scores)
    best_area_candidates = [candidates[i] for i, score in enumerate(area_scores) if score == max_area_score]
    
    if len(best_area_candidates) == 1:
        print(f"    Tie-broken by area reasonableness: {best_area_candidates[0]['class_name']}")
        return best_area_candidates[0]
    
    candidates = best_area_candidates
    
    # 3. Prefer based on defect type priority for ambiguous cases
    # Priority order: open > damaged > missing_component > scratch > stained
    type_priority = {
        'open': 5,
        'damaged': 4,
        'missing_component': 3,
        'scratch': 2,
        'stained': 1
    }
    
    highest_priority = max(type_priority.get(c['class_name'], 0) for c in candidates)
    priority_candidates = [c for c in candidates if type_priority.get(c['class_name'], 0) == highest_priority]
    
    if len(priority_candidates) == 1:
        print(f"    Tie-broken by type priority: {priority_candidates[0]['class_name']}")
        return priority_candidates[0]
    
    # 4. Final fallback: return the first candidate (highest original score)
    print(f"    Tie-breaking fallback: {candidates[0]['class_name']}")
    return candidates[0]

def extract_balanced_bounding_box(mask, defect_type, h, w, total_pixels, confidence_scores):
    """Extract balanced bounding box with consistent approach for all defect types"""
    try:
        print(f"  Extracting balanced bbox for {defect_type}...")
        
=======
        print(f"  Extracting SINGLE combined bbox for {defect_type}...")

>>>>>>> 2abc8e79
        # Convert to uint8 if needed
        if mask.dtype != np.uint8:
            mask_uint8 = (mask * 255).astype(np.uint8)
        else:
            mask_uint8 = mask.copy()
<<<<<<< HEAD
        
        # Find all defect pixels
=======

        # Find all non-zero pixels
>>>>>>> 2abc8e79
        y_coords, x_coords = np.where(mask_uint8 > 0)

        if len(x_coords) == 0 or len(y_coords) == 0:
            print(f"  No pixels found for {defect_type}")
            return None

        print(f"  Found {len(x_coords)} defect pixels for {defect_type}")
<<<<<<< HEAD
        
        # BALANCED: Consistent bounding box calculation for all types
        # Use percentiles to avoid outlier pixels
        x_percentile_low = np.percentile(x_coords, 5)
        x_percentile_high = np.percentile(x_coords, 95)
        y_percentile_low = np.percentile(y_coords, 5)
        y_percentile_high = np.percentile(y_coords, 95)
        
        min_x = int(max(0, x_percentile_low))
        max_x = int(min(w - 1, x_percentile_high))
        min_y = int(max(0, y_percentile_low))
        max_y = int(min(h - 1, y_percentile_high))
        
        width = max_x - min_x + 1
        height = max_y - min_y + 1
        area = len(x_coords)
        
        # Validate minimum area
        if area < MIN_BBOX_AREA:
            print(f"  Area {area} below minimum requirement {MIN_BBOX_AREA}")
            return None
        
        # Calculate centroid
        cx = int(np.mean(x_coords))
        cy = int(np.mean(y_coords))
        
        # Ensure centroid is within bounds
        cx = max(min_x, min(max_x, cx))
        cy = max(min_y, min(max_y, cy))
        
        # Calculate metrics
        aspect_ratio = width / height if height > 0 else 1
        bbox_area = width * height
        compactness = area / bbox_area if bbox_area > 0 else 0
        
        # Calculate confidence
        defect_confidences = confidence_scores[mask_uint8 > 0]
        avg_confidence = float(np.mean(defect_confidences)) if len(defect_confidences) > 0 else 0.0
        max_confidence = float(np.max(defect_confidences)) if len(defect_confidences) > 0 else 0.0
        
        # Calculate area percentage
        area_percentage = (area / (h * w)) * 100
        
        # Create balanced bounding box
        balanced_bbox = {
=======

        # FIXED: Calculate SINGLE overall bounding box for ALL defect pixels of this type
        min_x, max_x = int(np.min(x_coords)), int(np.max(x_coords))
        min_y, max_y = int(np.min(y_coords)), int(np.max(y_coords))

        width = max_x - min_x + 1
        height = max_y - min_y + 1
        area = len(x_coords)  # Actual number of defect pixels

        # Calculate centroid of ALL pixels
        cx = int(np.mean(x_coords))
        cy = int(np.mean(y_coords))

        # Calculate shape metrics for combined defect
        aspect_ratio = width / height if height > 0 else 1
        bbox_area = width * height
        compactness = area / bbox_area if bbox_area > 0 else 0
        perimeter = 2 * (width + height)

        # FIXED: Create SINGLE comprehensive bounding box for this defect type with total_regions=1
        single_bbox = {
>>>>>>> 2abc8e79
            'id': 1,
            'x': min_x,
            'y': min_y,
            'width': width,
            'height': height,
            'area': area,
<<<<<<< HEAD
            'area_percentage': float(area_percentage),
            'center_x': cx, 
=======
            'center_x': cx,
>>>>>>> 2abc8e79
            'center_y': cy,
            'centroid': (cx, cy),
            'confidence': avg_confidence,
            'confidence_score': avg_confidence,
            'max_confidence': max_confidence,
            'aspect_ratio': float(aspect_ratio),
            'compactness': float(compactness),
            'relative_position': {
                'x_percent': (cx / w) * 100,
                'y_percent': (cy / h) * 100,
                'quadrant': get_quadrant(cx, cy, w, h)
            },
            'shape_type': classify_defect_shape(width, height, aspect_ratio, compactness, defect_type),
            'severity': calculate_defect_severity(area_percentage, defect_type),
            'coverage_type': 'balanced_detection',
            'total_defect_pixels': area,
            'combined_defect': True,
            'single_bbox_per_type': True,
            'balanced_selection': True,
            'detection_method': 'balanced_multi_criteria',
            'coordinates_validated': True,
            'within_image_bounds': True,
            'threshold_used': DEFECT_CONFIDENCE_THRESHOLD
        }
<<<<<<< HEAD
        
        print(f"  Created balanced bbox for {defect_type}: {width}x{height} at ({min_x},{min_y}) covering {area} pixels ({area_percentage:.2f}%)")
        
        return balanced_bbox
        
=======

        print(f"  ✅ Created SINGLE combined bbox for {defect_type}: {width}x{height} at ({min_x},{min_y}) covering {area} pixels with total_regions=1")

        return single_bbox

>>>>>>> 2abc8e79
    except Exception as e:
        print(f"  Error extracting balanced bbox for {defect_type}: {e}")
        return None

<<<<<<< HEAD
=======
def create_generic_single_bbox_fixed(w, h):
    """FIXED: Create a generic single bounding box with total_regions=1"""
    return {
        'id': 1,
        'x': w // 4,
        'y': h // 4,
        'width': w // 2,
        'height': h // 2,
        'area': (w * h) // 4,
        'center_x': w // 2,
        'center_y': h // 2,
        'centroid': (w // 2, h // 2),
        'orientation': 0.0,
        'aspect_ratio': 1.0,
        'compactness': 0.8,
        'perimeter': w + h,
        'relative_position': {
            'x_percent': 50.0,
            'y_percent': 50.0,
            'quadrant': get_quadrant(w // 2, h // 2, w, h)
        },
        'shape_type': 'Distributed Damage',
        'severity': 'moderate',
        'coverage_type': 'generic_single',
        'total_defect_pixels': (w * h) // 4,
        'combined_defect': True,
        'single_bbox_per_type': True,
        'original_regions_count': 1,  # FIXED: Always 1
        'is_combined_result': True  # FIXED: Mark as combined result
    }

>>>>>>> 2abc8e79
def get_quadrant(x, y, width, height):
    """Determine which quadrant of the image the defect is in"""
    mid_x, mid_y = width // 2, height // 2

    if x < mid_x and y < mid_y:
        return "Top-Left"
    elif x >= mid_x and y < mid_y:
        return "Top-Right"
    elif x < mid_x and y >= mid_y:
        return "Bottom-Left"
    else:
        return "Bottom-Right"

def classify_defect_shape(width, height, aspect_ratio, compactness, defect_type):
    """Classify the shape characteristics of the defect"""
    if defect_type == 'open':
        if aspect_ratio > 3:
            return "Linear/Gap"
        elif compactness < 0.3:
            return "Irregular/Opening"
        else:
            return "Hole/Puncture"
    elif defect_type == 'scratch':
        if aspect_ratio > 3:
            return "Linear/Elongated"
        elif aspect_ratio > 1.5:
            return "Streak-like"
        else:
            return "Widespread"
    elif defect_type == 'missing_component':
        if compactness > 0.7:
            return "Circular/Round"
        elif aspect_ratio > 2:
            return "Rectangular/Elongated"
        else:
            return "Irregular"
    elif defect_type == 'stained':
        if compactness > 0.6:
            return "Blob-like"
        else:
            return "Widespread Stain"
    elif defect_type == 'damaged':
        if compactness < 0.3:
            return "Extensive Damage"
        else:
            return "Localized Damage"
    else:
        if compactness > 0.7:
            return "Compact"
        elif aspect_ratio > 2:
            return "Elongated"
        else:
            return "Distributed"

<<<<<<< HEAD
def calculate_defect_severity(area_percentage, defect_type):
    """Calculate defect severity based on area percentage and type"""
    if defect_type == 'open':
        if area_percentage < 0.5:
            return 'minor'
        elif area_percentage < 2.0:
            return 'moderate'
        elif area_percentage < 8.0:
            return 'significant'
        else:
            return 'critical'
    elif defect_type in ['missing_component', 'damaged']:
        if area_percentage < 0.5:
            return 'minor'
        elif area_percentage < 2.0:
            return 'moderate'
        elif area_percentage < 5.0:
            return 'significant'
        else:
            return 'critical'
    else:  # scratch, stained
        if area_percentage < 1.0:
            return 'minor'
        elif area_percentage < 3.0:
            return 'moderate'
        elif area_percentage < 8.0:
            return 'significant'
        else:
            return 'critical'
=======
def calculate_defect_severity(area, defect_type, total_area):
    """Calculate defect severity based on size and type"""
    area_percentage = (area / total_area) * 100

    if area_percentage < 0.1:
        severity = "minor"
    elif area_percentage < 0.5:
        severity = "moderate"
    elif area_percentage < 2.0:
        severity = "significant"
    else:
        severity = "critical"

    # Adjust based on defect type
    if defect_type in ['missing_component', 'damaged']:
        if severity == "minor":
            severity = "moderate"
        elif severity == "moderate":
            severity = "significant"

    return severity
>>>>>>> 2abc8e79

def analyze_defect_location(bbox, image_shape):
    """Analyze spatial information for defect location"""
    cx, cy = bbox['center_x'], bbox['center_y']

    spatial_info = {
        'center_location': {
            'x': cx,
            'y': cy,
            'x_percent': bbox['relative_position']['x_percent'],
            'y_percent': bbox['relative_position']['y_percent']
        },
        'quadrant': bbox['relative_position']['quadrant'],
        'coverage': {
            'width_percent': (bbox['width'] / image_shape[1]) * 100 if len(image_shape) > 1 else 0,
            'height_percent': (bbox['height'] / image_shape[0]) * 100,
            'area_percent': bbox['area_percentage']
        },
        'edge_proximity': analyze_edge_proximity(bbox, image_shape),
        'balanced_analysis': True,
        'total_regions_analyzed': 1
    }

    return spatial_info

def analyze_edge_proximity(bbox, image_shape):
    """Analyze proximity to image edges"""
    h, w = image_shape[:2] if len(image_shape) >= 2 else (image_shape[0], 640)

    edge_distance_threshold = 0.1
    cx, cy = bbox['center_x'], bbox['center_y']

    edges_near = []
    if cy < h * edge_distance_threshold:
        edges_near.append('top')
    if cy > h * (1 - edge_distance_threshold):
        edges_near.append('bottom')
    if cx < w * edge_distance_threshold:
        edges_near.append('left')
    if cx > w * (1 - edge_distance_threshold):
        edges_near.append('right')

    return {
        'near_edges': edges_near,
        'edge_count': len(edges_near),
        'is_edge_defect': len(edges_near) > 0,
        'distance_to_edges': {
            'top': cy / h * 100,
            'bottom': (h - cy) / h * 100,
            'left': cx / w * 100,
            'right': (w - cx) / w * 100
        }
    }

# Legacy functions for backward compatibility
def extract_enhanced_bounding_boxes(mask, defect_type):
    """Legacy function - only works with real detection data"""
    if np.sum(mask) == 0:
        print(f"No pixels found for {defect_type}, returning empty list")
        return []
    
    h, w = mask.shape[:2]
    confidence_scores = np.ones_like(mask, dtype=np.float32)
    balanced_bbox = extract_balanced_bounding_box(mask, defect_type, h, w, np.sum(mask), confidence_scores)
    return [balanced_bbox] if balanced_bbox else []<|MERGE_RESOLUTION|>--- conflicted
+++ resolved
@@ -30,13 +30,8 @@
         4: "scratch",
         5: "stained"
     }
-<<<<<<< HEAD
     
     DEFECT_CONFIDENCE_THRESHOLD = 0.15
-=======
-
-    DEFECT_CONFIDENCE_THRESHOLD = 0.85
->>>>>>> 2abc8e79
     MIN_DEFECT_PIXELS = 50
     MIN_DEFECT_PERCENTAGE = 0.001
     MIN_BBOX_AREA = 50
@@ -45,18 +40,11 @@
     """HYBRID: Select defect type based on area percentage with quality tie-breaking"""
     h, w = predicted_mask.shape
     total_pixels = h * w
-<<<<<<< HEAD
     
     print(f"=== HYBRID DETECTION (Area + Quality) ===")
     print(f"Image shape: {h}x{w} = {total_pixels} pixels")
     print(f"Using confidence threshold: {DEFECT_CONFIDENCE_THRESHOLD}")
     
-=======
-
-    print(f"=== FIXED ENHANCED DETECTION (Total Regions) ===")
-    print(f"Image shape: {h}x{w} = {total_pixels} pixels")
-
->>>>>>> 2abc8e79
     analysis = {
         'detected_defects': [],
         'class_distribution': {},
@@ -64,19 +52,11 @@
         'defect_statistics': {},
         'spatial_analysis': {}
     }
-<<<<<<< HEAD
     
     # Collect all potential defects
     potential_defects = []
     
     # Analyze each defect class - SKIP background class (0)
-=======
-
-    # Track if any defects found
-    any_defects_found = False
-
-    # Analyze each defect class with SINGLE bbox per type
->>>>>>> 2abc8e79
     for class_id, class_name in SPECIFIC_DEFECT_CLASSES.items():
         class_mask = (predicted_mask == class_id)
         pixel_count = np.sum(class_mask)
@@ -89,7 +69,6 @@
             'percentage': percentage,
             'class_id': class_id
         }
-<<<<<<< HEAD
         
         # Skip background class completely
         if class_id == 0:  # background class
@@ -194,137 +173,11 @@
                 'max_confidence': float(np.max(confidence_scores[detection_mask])) if np.sum(detection_mask) > 0 else 0.0,
                 'quality_score': final_defect['quality_score'],
                 'num_regions': 1,
-=======
-
-        # Enhanced processing for actual defects (not background)
-        if class_id > 0 and pixel_count > 0:
-            print(f"  Processing {class_name} with {pixel_count} pixels...")
-
-            # LENIENT thresholds for detection
-            adaptive_threshold = 0.01  # Very low threshold
-
-            confident_mask = class_mask & (confidence_scores > adaptive_threshold)
-            confident_pixels = np.sum(confident_mask)
-
-            print(f"  Confident pixels (>{adaptive_threshold}): {confident_pixels}")
-
-            # GUARANTEED detection criteria
-            if pixel_count > 0:  # Always detect if any pixels exist
-                print(f"   DETECTING {class_name} (guaranteed detection)")
-
-                analysis['detected_defects'].append(class_name)
-                any_defects_found = True
-
-                # FIXED: Extract SINGLE combined bounding box per defect type
-                working_mask = confident_mask if confident_pixels > 0 else class_mask
-                single_bbox = extract_single_combined_bounding_box_fixed(working_mask, class_name, h, w, pixel_count)
-
-                if single_bbox:
-                    # FIXED: Store as single bbox with total_regions=1
-                    analysis['bounding_boxes'][class_name] = [single_bbox]  # Single item array
-                    print(f"   ✅ Created SINGLE combined bounding box for {class_name} (total_regions=1)")
-                else:
-                    print(f"   ❌ Failed to create bounding box for {class_name}")
-
-                # FIXED: Enhanced statistics for SINGLE defect with total_regions=1
-                analysis['defect_statistics'][class_name] = {
-                    'confident_pixels': int(confident_pixels if confident_pixels > 0 else pixel_count),
-                    'confidence_ratio': confident_pixels / pixel_count if pixel_count > 0 else 0,
-                    'avg_confidence': float(np.mean(confidence_scores[working_mask])) if np.sum(working_mask) > 0 else 0.5,
-                    'max_confidence': float(np.max(confidence_scores[working_mask])) if np.sum(working_mask) > 0 else 0.5,
-                    'num_regions': 1,  # FIXED: Always 1 region per defect type
-                    'largest_region_area': single_bbox['area'] if single_bbox else pixel_count,
-                    'total_defect_area': single_bbox['area'] if single_bbox else pixel_count,
-                    'single_defect_per_type': True,  # FIXED: Mark as single defect
-                    'total_regions_combined': 1  # FIXED: Explicit total regions = 1
-                }
-
-                # Spatial analysis for SINGLE defect
-                if single_bbox:
-                    analysis['spatial_analysis'][class_name] = analyze_single_defect_location(
-                        single_bbox, image_shape
-                    )
-            else:
-                print(f"  ❌ No pixels found for {class_name}")
-
-    print(f"=== FIXED DETECTION SUMMARY ===")
-    print(f"Detected defects: {analysis['detected_defects']}")
-    print(f"Total detected: {len(analysis['detected_defects'])}")
-    print(f"Single defect per type: True")
-    print(f"Total regions per defect: 1 (FIXED)")
-
-    # FALLBACK: If no defects found but we know there should be defects
-    if not any_defects_found:
-        print("⚠️  NO DEFECTS DETECTED - Creating fallback defects")
-
-        # Find the class with most pixels (excluding background)
-        max_pixels = 0
-        dominant_class = None
-        dominant_class_name = None
-
-        for class_id, class_name in SPECIFIC_DEFECT_CLASSES.items():
-            if class_id > 0:  # Skip background
-                class_mask = (predicted_mask == class_id)
-                pixel_count = np.sum(class_mask)
-
-                if pixel_count > max_pixels:
-                    max_pixels = pixel_count
-                    dominant_class = class_id
-                    dominant_class_name = class_name
-
-        if dominant_class is not None and max_pixels > 0:
-            print(f"📦 Creating SINGLE fallback defect: {dominant_class_name} with {max_pixels} pixels")
-
-            analysis['detected_defects'].append(dominant_class_name)
-
-            # Create fallback SINGLE bounding box
-            class_mask = (predicted_mask == dominant_class)
-            fallback_bbox = extract_single_combined_bounding_box_fixed(class_mask, dominant_class_name, h, w, max_pixels)
-
-            if fallback_bbox:
-                analysis['bounding_boxes'][dominant_class_name] = [fallback_bbox]  # Single item array
-
-                # FIXED: total_regions = 1
-                analysis['defect_statistics'][dominant_class_name] = {
-                    'confident_pixels': max_pixels,
-                    'confidence_ratio': 1.0,
-                    'avg_confidence': 0.7,
-                    'max_confidence': 0.8,
-                    'num_regions': 1,  # FIXED: Single region
-                    'largest_region_area': fallback_bbox['area'],
-                    'total_defect_area': fallback_bbox['area'],
-                    'single_defect_per_type': True,
-                    'total_regions_combined': 1  # FIXED: Explicit total regions = 1
-                }
-
-                analysis['spatial_analysis'][dominant_class_name] = analyze_single_defect_location(
-                    fallback_bbox, image_shape
-                )
-        else:
-            print("📦 Creating generic SINGLE damaged defect as final fallback")
-
-            # Create a SINGLE generic "damaged" defect
-            analysis['detected_defects'].append('damaged')
-
-            generic_bbox = create_generic_single_bbox_fixed(w, h)
-            analysis['bounding_boxes']['damaged'] = [generic_bbox]  # Single item array
-
-            # FIXED: total_regions = 1
-            analysis['defect_statistics']['damaged'] = {
-                'confident_pixels': (w * h) // 4,
-                'confidence_ratio': 1.0,
-                'avg_confidence': 0.6,
-                'max_confidence': 0.7,
-                'num_regions': 1,  # FIXED: Single region
-                'largest_region_area': generic_bbox['area'],
-                'total_defect_area': generic_bbox['area'],
->>>>>>> 2abc8e79
                 'single_defect_per_type': True,
                 'selection_method': 'hybrid_area_quality',
                 'selection_reason': selection_reason,
                 'area_percentage': final_defect['area_percentage']
             }
-<<<<<<< HEAD
             
             # Spatial analysis
             analysis['spatial_analysis'][class_name] = analyze_defect_location(single_bbox, image_shape)
@@ -336,20 +189,11 @@
     print(f"Detected defects: {analysis['detected_defects']}")
     print(f"Selection method: Hybrid (area percentage + quality tie-breaking)")
     
-=======
-
-    print(f"=== FINAL FIXED ANALYSIS ===")
-    print(f"Final detected defects: {analysis['detected_defects']}")
-    print(f"Final bounding boxes: {list(analysis['bounding_boxes'].keys())}")
-    print(f"Each defect type has: 1 bounding box with total_regions=1 (FIXED)")
-
->>>>>>> 2abc8e79
     return analysis
 
 def calculate_balanced_quality_score(mask, defect_type, h, w, confidence_scores, pixel_count, confident_pixels):
     """Calculate balanced quality score with equal opportunity for all defect types"""
     try:
-<<<<<<< HEAD
         # Base score from confidence
         if confident_pixels > 0:
             avg_confidence = np.mean(confidence_scores[mask])
@@ -545,22 +389,13 @@
     try:
         print(f"  Extracting balanced bbox for {defect_type}...")
         
-=======
-        print(f"  Extracting SINGLE combined bbox for {defect_type}...")
-
->>>>>>> 2abc8e79
         # Convert to uint8 if needed
         if mask.dtype != np.uint8:
             mask_uint8 = (mask * 255).astype(np.uint8)
         else:
             mask_uint8 = mask.copy()
-<<<<<<< HEAD
         
         # Find all defect pixels
-=======
-
-        # Find all non-zero pixels
->>>>>>> 2abc8e79
         y_coords, x_coords = np.where(mask_uint8 > 0)
 
         if len(x_coords) == 0 or len(y_coords) == 0:
@@ -568,7 +403,6 @@
             return None
 
         print(f"  Found {len(x_coords)} defect pixels for {defect_type}")
-<<<<<<< HEAD
         
         # BALANCED: Consistent bounding box calculation for all types
         # Use percentiles to avoid outlier pixels
@@ -614,41 +448,14 @@
         
         # Create balanced bounding box
         balanced_bbox = {
-=======
-
-        # FIXED: Calculate SINGLE overall bounding box for ALL defect pixels of this type
-        min_x, max_x = int(np.min(x_coords)), int(np.max(x_coords))
-        min_y, max_y = int(np.min(y_coords)), int(np.max(y_coords))
-
-        width = max_x - min_x + 1
-        height = max_y - min_y + 1
-        area = len(x_coords)  # Actual number of defect pixels
-
-        # Calculate centroid of ALL pixels
-        cx = int(np.mean(x_coords))
-        cy = int(np.mean(y_coords))
-
-        # Calculate shape metrics for combined defect
-        aspect_ratio = width / height if height > 0 else 1
-        bbox_area = width * height
-        compactness = area / bbox_area if bbox_area > 0 else 0
-        perimeter = 2 * (width + height)
-
-        # FIXED: Create SINGLE comprehensive bounding box for this defect type with total_regions=1
-        single_bbox = {
->>>>>>> 2abc8e79
             'id': 1,
             'x': min_x,
             'y': min_y,
             'width': width,
             'height': height,
             'area': area,
-<<<<<<< HEAD
             'area_percentage': float(area_percentage),
             'center_x': cx, 
-=======
-            'center_x': cx,
->>>>>>> 2abc8e79
             'center_y': cy,
             'centroid': (cx, cy),
             'confidence': avg_confidence,
@@ -673,57 +480,15 @@
             'within_image_bounds': True,
             'threshold_used': DEFECT_CONFIDENCE_THRESHOLD
         }
-<<<<<<< HEAD
         
         print(f"  Created balanced bbox for {defect_type}: {width}x{height} at ({min_x},{min_y}) covering {area} pixels ({area_percentage:.2f}%)")
         
         return balanced_bbox
         
-=======
-
-        print(f"  ✅ Created SINGLE combined bbox for {defect_type}: {width}x{height} at ({min_x},{min_y}) covering {area} pixels with total_regions=1")
-
-        return single_bbox
-
->>>>>>> 2abc8e79
     except Exception as e:
         print(f"  Error extracting balanced bbox for {defect_type}: {e}")
         return None
 
-<<<<<<< HEAD
-=======
-def create_generic_single_bbox_fixed(w, h):
-    """FIXED: Create a generic single bounding box with total_regions=1"""
-    return {
-        'id': 1,
-        'x': w // 4,
-        'y': h // 4,
-        'width': w // 2,
-        'height': h // 2,
-        'area': (w * h) // 4,
-        'center_x': w // 2,
-        'center_y': h // 2,
-        'centroid': (w // 2, h // 2),
-        'orientation': 0.0,
-        'aspect_ratio': 1.0,
-        'compactness': 0.8,
-        'perimeter': w + h,
-        'relative_position': {
-            'x_percent': 50.0,
-            'y_percent': 50.0,
-            'quadrant': get_quadrant(w // 2, h // 2, w, h)
-        },
-        'shape_type': 'Distributed Damage',
-        'severity': 'moderate',
-        'coverage_type': 'generic_single',
-        'total_defect_pixels': (w * h) // 4,
-        'combined_defect': True,
-        'single_bbox_per_type': True,
-        'original_regions_count': 1,  # FIXED: Always 1
-        'is_combined_result': True  # FIXED: Mark as combined result
-    }
-
->>>>>>> 2abc8e79
 def get_quadrant(x, y, width, height):
     """Determine which quadrant of the image the defect is in"""
     mid_x, mid_y = width // 2, height // 2
@@ -778,7 +543,6 @@
         else:
             return "Distributed"
 
-<<<<<<< HEAD
 def calculate_defect_severity(area_percentage, defect_type):
     """Calculate defect severity based on area percentage and type"""
     if defect_type == 'open':
@@ -808,29 +572,6 @@
             return 'significant'
         else:
             return 'critical'
-=======
-def calculate_defect_severity(area, defect_type, total_area):
-    """Calculate defect severity based on size and type"""
-    area_percentage = (area / total_area) * 100
-
-    if area_percentage < 0.1:
-        severity = "minor"
-    elif area_percentage < 0.5:
-        severity = "moderate"
-    elif area_percentage < 2.0:
-        severity = "significant"
-    else:
-        severity = "critical"
-
-    # Adjust based on defect type
-    if defect_type in ['missing_component', 'damaged']:
-        if severity == "minor":
-            severity = "moderate"
-        elif severity == "moderate":
-            severity = "significant"
-
-    return severity
->>>>>>> 2abc8e79
 
 def analyze_defect_location(bbox, image_shape):
     """Analyze spatial information for defect location"""
