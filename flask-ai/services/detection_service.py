--- conflicted
+++ resolved
@@ -14,79 +14,45 @@
 
 
 class DetectionService:
-<<<<<<< HEAD
-    """Detection Service with INTEGRATED Smart Processing capabilities"""
-
-=======
     """Detection Service with UPGRADED Real-time Frame Processing capabilities"""
-    
->>>>>>> 1f0dacec
+
     def __init__(self):
         self.detector = None
         self.is_initialized = False
         self.initialization_error = None
-<<<<<<< HEAD
-
-        # INTEGRATED Smart Configuration (no separate file needed)
-=======
-        
+
         # Frame-specific optimizations cache
         self.frame_cache = {
             'last_processed_time': 0,
             'consecutive_good_frames': 0,
             'model_warmup_done': False
         }
-        
+
         # Smart Configuration for real-time processing
->>>>>>> 1f0dacec
         self.smart_config = {
             'smart_enabled': True,
-<<<<<<< HEAD
-
-            # Sensitivity settings
-            'anomaly_sensitivity': 'medium',  # low, medium, high
-            'defect_sensitivity': 'medium',
-
-            # Dynamic threshold calculation
-=======
             'anomaly_sensitivity': 'medium',
             'defect_sensitivity': 'medium',
->>>>>>> 1f0dacec
             'sensitivity_thresholds': {
                 'anomaly': {'low': 0.7, 'medium': 0.5, 'high': 0.3},
                 'defect': {'low': 0.8, 'medium': 0.7, 'high': 0.6}
             },
-<<<<<<< HEAD
-
-            # Smart filtering parameters
-=======
             'frame_optimizations': {
                 'enable_model_caching': True,
                 'skip_consecutive_good_threshold': 5,
                 'lightweight_openai_analysis': True,
                 'adaptive_quality': True
             },
->>>>>>> 1f0dacec
             'max_defects_per_type': 3,
             'min_defect_area_threshold': 0.1,
             'confidence_boost_factor': 1.2,
             'nms_iou_threshold': 0.3,
-<<<<<<< HEAD
-
-            # Processing flags
-=======
->>>>>>> 1f0dacec
             'enable_intelligent_filtering': True,
             'enable_nms': True,
             'enable_confidence_boosting': True
         }
-<<<<<<< HEAD
-
-        # In-memory configuration (existing)
-=======
-        
+
         # In-memory configuration
->>>>>>> 1f0dacec
         self.config = {
             'anomaly_threshold': 0.7,
             'defect_confidence_threshold': 0.85
@@ -101,108 +67,57 @@
     def _initialize_components(self):
         """Initialize detection components with real-time optimizations"""
         try:
-<<<<<<< HEAD
-            self.logger.info("Initializing detection service with integrated smart processing...")
-
-            # Initialize main detector
-=======
             self.logger.info("Initializing detection service with real-time frame processing...")
-            
->>>>>>> 1f0dacec
+
             self.detector = create_detector()
 
             if not self.detector or not self.detector.is_ready():
                 raise RuntimeError("Main detector initialization failed")
-<<<<<<< HEAD
-
-            # Calculate initial adaptive thresholds
-            self._calculate_adaptive_thresholds()
-
-            self.is_initialized = True
-            self.logger.info("Detection service with integrated smart processing ready")
-
-=======
-            
+
             self._calculate_adaptive_thresholds()
             self._warmup_models()
-            
+
             self.is_initialized = True
             self.logger.info("Real-time detection service ready")
-            
->>>>>>> 1f0dacec
+
         except Exception as e:
             self.initialization_error = str(e)
             self.logger.error(f"Detection service initialization failed: {e}")
             self.is_initialized = False
-<<<<<<< HEAD
-
-=======
-    
+
     def _warmup_models(self):
         """Warmup models for faster real-time processing"""
         try:
             if not self.smart_config['frame_optimizations']['enable_model_caching']:
                 return
-            
+
             # Create dummy image for warmup
             dummy_image = np.random.randint(0, 255, (512, 512, 3), dtype=np.uint8)
             temp_file = tempfile.NamedTemporaryFile(delete=False, suffix='.jpg')
             cv2.imwrite(temp_file.name, dummy_image)
-            
+
             # Warmup detection pipeline
             self.detector.detect_anomaly(temp_file.name)
-            
+
             os.unlink(temp_file.name)
             self.frame_cache['model_warmup_done'] = True
             self.logger.info("Model warmup completed for real-time processing")
-            
+
         except Exception as e:
             self.logger.warning(f"Model warmup failed: {e}")
-    
->>>>>>> 1f0dacec
+
     def _calculate_adaptive_thresholds(self):
         """Calculate adaptive thresholds for real-time processing"""
         anomaly_sens = self.smart_config['anomaly_sensitivity']
         defect_sens = self.smart_config['defect_sensitivity']
-<<<<<<< HEAD
-
-        # Get thresholds from lookup table
+
         self.smart_config['current_anomaly_threshold'] = self.smart_config['sensitivity_thresholds']['anomaly'][anomaly_sens]
         self.smart_config['current_defect_threshold'] = self.smart_config['sensitivity_thresholds']['defect'][defect_sens]
 
-        self.logger.info(f"Adaptive thresholds calculated - Anomaly: {self.smart_config['current_anomaly_threshold']}, "
-                        f"Defect: {self.smart_config['current_defect_threshold']}")
-
-    def set_smart_sensitivity(self, anomaly_sensitivity='medium', defect_sensitivity='medium'):
-        """Set smart processing sensitivity levels"""
-        valid_levels = ['low', 'medium', 'high']
-
-        if anomaly_sensitivity in valid_levels:
-            self.smart_config['anomaly_sensitivity'] = anomaly_sensitivity
-        if defect_sensitivity in valid_levels:
-            self.smart_config['defect_sensitivity'] = defect_sensitivity
-
-        # Recalculate thresholds
-        self._calculate_adaptive_thresholds()
-
-        return {
-            'anomaly_sensitivity': self.smart_config['anomaly_sensitivity'],
-            'defect_sensitivity': self.smart_config['defect_sensitivity'],
-            'calculated_anomaly_threshold': self.smart_config['current_anomaly_threshold'],
-            'calculated_defect_threshold': self.smart_config['current_defect_threshold']
-        }
-
-    def get_smart_config(self):
-        """Get current smart configuration"""
-=======
-        
-        self.smart_config['current_anomaly_threshold'] = self.smart_config['sensitivity_thresholds']['anomaly'][anomaly_sens]
-        self.smart_config['current_defect_threshold'] = self.smart_config['sensitivity_thresholds']['defect'][defect_sens]
-        
         self.logger.info(f"Real-time adaptive thresholds - Anomaly: {self.smart_config['current_anomaly_threshold']}, "
                         f"Defect: {self.smart_config['current_defect_threshold']}")
-    
-    def process_frame(self, image_data, filename, temp_file_path, fast_mode=True, include_annotation=True, 
+
+    def process_frame(self, image_data, filename, temp_file_path, fast_mode=True, include_annotation=True,
                      use_smart_processing=True, sensitivity_level=None):
         """
         UPGRADED: Process frame with same enhanced logic as combined endpoint
@@ -210,20 +125,20 @@
         """
         if not self.is_initialized:
             raise RuntimeError("Detection service not initialized")
-        
+
         start_time = time.time()
-        
+
         try:
             self.logger.info(f"Processing real-time frame (smart: {use_smart_processing}, fast: {fast_mode}): {filename}")
-            
+
             # Update sensitivity if provided
             if sensitivity_level and sensitivity_level in ['low', 'medium', 'high']:
                 self._update_sensitivity_for_frame(sensitivity_level)
-            
+
             # Check if we can skip processing for consecutive good frames
             if fast_mode and self._should_skip_processing():
                 return self._create_cached_good_result(filename, start_time)
-            
+
             # Process with enhanced detection logic
             if use_smart_processing and self.smart_config['smart_enabled']:
                 result = self._process_frame_with_enhanced_detection(
@@ -233,20 +148,20 @@
                 result = self._process_frame_standard(
                     image_data, filename, temp_file_path, fast_mode
                 )
-            
+
             # Apply real-time optimizations
             if result:
                 result = self._apply_real_time_optimizations(result, fast_mode)
-                
+
                 # Update frame cache
                 self._update_frame_cache(result)
-                
+
                 # Generate annotation if requested
                 if include_annotation:
                     annotated_base64 = self._generate_annotated_image(temp_file_path, result)
                     if annotated_base64:
                         result['annotated_image_base64'] = annotated_base64
-                
+
                 # Add real-time metadata
                 result.update({
                     'frame_mode': True,
@@ -256,33 +171,32 @@
                     'smart_processing_applied': use_smart_processing,
                     'frame_optimizations': self.smart_config['frame_optimizations']
                 })
-            
+
             self.logger.info(f"Real-time frame processed - Decision: {result.get('final_decision')} "
                            f"in {time.time() - start_time:.3f}s")
-            
-            return result
-            
+
+            return result
+
         except Exception as e:
             self.logger.error(f"Error processing real-time frame: {e}")
             raise
-    
+
     def _update_sensitivity_for_frame(self, sensitivity_level):
         """Update sensitivity dynamically for frame processing"""
         self.smart_config['anomaly_sensitivity'] = sensitivity_level
         self.smart_config['defect_sensitivity'] = sensitivity_level
         self._calculate_adaptive_thresholds()
-    
+
     def _should_skip_processing(self):
         """Check if we can skip processing based on consecutive good frames"""
         if not self.smart_config['frame_optimizations']['enable_model_caching']:
             return False
-        
+
         threshold = self.smart_config['frame_optimizations']['skip_consecutive_good_threshold']
         return self.frame_cache['consecutive_good_frames'] >= threshold
-    
+
     def _create_cached_good_result(self, filename, start_time):
         """Create cached result for skipped frames"""
->>>>>>> 1f0dacec
         return {
             'final_decision': 'GOOD',
             'processing_time': time.time() - start_time,
@@ -298,76 +212,73 @@
             'cached_result': True,
             'consecutive_good_count': self.frame_cache['consecutive_good_frames']
         }
-<<<<<<< HEAD
-
-=======
-    
+
     def _process_frame_with_enhanced_detection(self, image_data, filename, temp_file_path, fast_mode):
         """Process frame using enhanced detection logic from combined endpoint"""
         try:
             # Use the same process_single_image logic but with frame optimizations
             result = self.detector.process_image(temp_file_path)
-            
+
             if not result:
                 return None
-            
+
             # Apply enhanced detection analysis
             result = self._apply_enhanced_frame_analysis(result, temp_file_path, fast_mode)
-            
+
             # Apply smart processing with frame-specific optimizations
             if self.smart_config['enable_intelligent_filtering']:
                 result = self._apply_smart_processing_for_frames(result)
-            
+
             # Apply smart final decision with real-time considerations
             result = self._smart_final_decision_for_frames(result)
-            
-            return result
-            
+
+            return result
+
         except Exception as e:
             self.logger.error(f"Error in enhanced frame processing: {e}")
             return None
-    
+
     def _apply_enhanced_frame_analysis(self, result, temp_file_path, fast_mode):
         """Apply enhanced detection analysis optimized for frames"""
         try:
             # Get defect classification results
             defect_classification = result.get('defect_classification', {})
-            
+
             if not defect_classification:
                 return result
-            
+
             # Apply enhanced detection with frame-specific optimizations
             if 'defect_analysis' in defect_classification:
                 enhanced_analysis = defect_classification['defect_analysis']
             else:
                 # Use enhanced detection logic
                 from core.enhanced_detection import analyze_defect_predictions_enhanced
-                
+
                 # Get prediction data from result
                 predicted_mask = self._extract_mask_from_result(result)
                 confidence_scores = self._extract_confidence_from_result(result)
-                
+
                 if predicted_mask is not None and confidence_scores is not None:
                     image_shape = predicted_mask.shape
                     enhanced_analysis = analyze_defect_predictions_enhanced(
                         predicted_mask, confidence_scores, image_shape
                     )
-                    
+
                     # Update result with enhanced analysis
                     defect_classification['defect_analysis'] = enhanced_analysis
                     result['defect_classification'] = defect_classification
                     result['detected_defect_types'] = enhanced_analysis.get('detected_defects', [])
-            
+
             # Add frame-specific enhancements
             result['frame_enhanced_detection'] = True
             result['guaranteed_defect_detection'] = True
-            
-            return result
-            
+
+            return result
+
         except Exception as e:
             self.logger.error(f"Error in enhanced frame analysis: {e}")
             return result
-    
+
     def _extract_mask_from_result(self, result):
         """Extract prediction mask from detection result"""
         try:
@@ -375,7 +286,7 @@
             return defect_class.get('predicted_mask')
         except:
             return None
-    
+
     def _extract_confidence_from_result(self, result):
         """Extract confidence scores from detection result"""
         try:
@@ -383,12 +294,12 @@
             return defect_class.get('confidence_scores')
         except:
             return None
-    
+
     def _apply_smart_processing_for_frames(self, result):
         """Apply smart processing optimized for real-time frames"""
         try:
             defect_classification = result.get('defect_classification', {})
-            
+
             # Get bounding boxes
             if 'defect_analysis' in defect_classification:
                 bounding_boxes = defect_classification['defect_analysis'].get('bounding_boxes', {})
@@ -396,37 +307,37 @@
             else:
                 bounding_boxes = defect_classification.get('bounding_boxes', {})
                 defect_statistics = defect_classification.get('defect_statistics', {})
-            
+
             if not bounding_boxes:
                 return result
-            
+
             # Apply frame-optimized filtering
             filtered_boxes = {}
             filtered_stats = {}
-            
+
             for defect_type, boxes in bounding_boxes.items():
                 if not boxes:
                     continue
-                
+
                 # Filter with frame-specific thresholds
                 filtered_type_boxes = self._filter_boxes_for_frames(boxes, defect_type)
-                
+
                 # Apply lightweight NMS for frames
                 if self.smart_config['enable_nms'] and len(filtered_type_boxes) > 1:
                     filtered_type_boxes = self._apply_lightweight_nms(filtered_type_boxes)
-                
+
                 # Limit detections for real-time processing
                 max_detections = min(self.smart_config['max_defects_per_type'], 2)  # Reduced for frames
                 if len(filtered_type_boxes) > max_detections:
-                    filtered_type_boxes = sorted(filtered_type_boxes, 
+                    filtered_type_boxes = sorted(filtered_type_boxes,
                                                key=lambda x: x.get('area', 0), reverse=True)[:max_detections]
-                
+
                 if filtered_type_boxes:
                     filtered_boxes[defect_type] = filtered_type_boxes
                     filtered_stats[defect_type] = self._recalculate_stats_for_frames(
                         filtered_type_boxes, defect_statistics.get(defect_type, {})
                     )
-            
+
             # Update result
             if 'defect_analysis' in defect_classification:
                 defect_classification['defect_analysis']['bounding_boxes'] = filtered_boxes
@@ -434,114 +345,114 @@
             else:
                 defect_classification['bounding_boxes'] = filtered_boxes
                 defect_classification['defect_statistics'] = filtered_stats
-            
+
             result['detected_defect_types'] = list(filtered_boxes.keys())
             result['frame_smart_processing'] = True
-            
-            return result
-            
+
+            return result
+
         except Exception as e:
             self.logger.error(f"Error in frame smart processing: {e}")
             return result
-    
+
     def _filter_boxes_for_frames(self, boxes, defect_type):
         """Filter bounding boxes with frame-specific criteria"""
         filtered_boxes = []
-        
+
         # More lenient thresholds for real-time processing
         min_area_threshold = self.smart_config['min_defect_area_threshold'] * 0.5  # More lenient
         confidence_threshold = self.smart_config['current_defect_threshold'] * 0.9  # More lenient
-        
+
         for bbox in boxes:
             area_percentage = bbox.get('area_percentage', 0)
             if area_percentage < min_area_threshold:
                 continue
-            
+
             confidence = bbox.get('confidence', bbox.get('confidence_score', 0))
-            
+
             # Adjust threshold for critical defects in frames
             adjusted_threshold = confidence_threshold
             if defect_type in ['missing_component', 'damaged']:
                 adjusted_threshold *= 0.8  # Even more lenient for critical defects in frames
-            
+
             if confidence >= adjusted_threshold:
                 # Frame-specific confidence boost
-                if (self.smart_config['enable_confidence_boosting'] and 
+                if (self.smart_config['enable_confidence_boosting'] and
                     defect_type in ['missing_component', 'damaged']):
                     boost_factor = self.smart_config['confidence_boost_factor'] * 1.1  # Slightly higher boost
                     bbox['frame_confidence_boosted'] = True
                     bbox['original_confidence'] = confidence
                     confidence *= boost_factor
                     bbox['confidence'] = min(confidence, 1.0)
-                
+
                 filtered_boxes.append(bbox)
-        
+
         return filtered_boxes
-    
+
     def _apply_lightweight_nms(self, boxes):
         """Apply lightweight NMS optimized for real-time frames"""
         if len(boxes) <= 1:
             return boxes
-        
+
         # Sort by confidence
         boxes = sorted(boxes, key=lambda x: x.get('confidence', x.get('confidence_score', 0)), reverse=True)
-        
+
         keep = []
         iou_threshold = self.smart_config['nms_iou_threshold'] * 1.2  # More lenient for frames
-        
+
         for box1 in boxes:
             suppress = False
-            
+
             for box2 in keep:
                 iou = self._calculate_iou_fast(box1, box2)
                 if iou > iou_threshold:
                     suppress = True
                     break
-            
+
             if not suppress:
                 keep.append(box1)
                 # Limit to reduce processing time
                 if len(keep) >= 2:
                     break
-        
+
         return keep
-    
+
     def _calculate_iou_fast(self, box1, box2):
         """Fast IoU calculation for real-time processing"""
         try:
             x1_1, y1_1 = box1.get('x', 0), box1.get('y', 0)
             x2_1, y2_1 = x1_1 + box1.get('width', 0), y1_1 + box1.get('height', 0)
-            
+
             x1_2, y1_2 = box2.get('x', 0), box2.get('y', 0)
             x2_2, y2_2 = x1_2 + box2.get('width', 0), y1_2 + box2.get('height', 0)
-            
+
             # Fast intersection check
             x1_i = max(x1_1, x1_2)
             y1_i = max(y1_1, y1_2)
             x2_i = min(x2_1, x2_2)
             y2_i = min(y2_1, y2_2)
-            
+
             if x2_i <= x1_i or y2_i <= y1_i:
                 return 0.0
-            
+
             intersection = (x2_i - x1_i) * (y2_i - y1_i)
             area1 = (x2_1 - x1_1) * (y2_1 - y1_1)
             area2 = (x2_2 - x1_2) * (y2_2 - y1_2)
             union = area1 + area2 - intersection
-            
+
             return intersection / union if union > 0 else 0.0
-            
+
         except Exception:
             return 0.0
-    
+
     def _recalculate_stats_for_frames(self, boxes, original_stats):
         """Recalculate statistics for filtered boxes in frame processing"""
         if not boxes:
             return original_stats
-        
+
         confidences = [box.get('confidence', box.get('confidence_score', 0)) for box in boxes]
         areas = [box.get('area', 0) for box in boxes]
-        
+
         new_stats = original_stats.copy()
         new_stats.update({
             'num_regions': len(boxes),
@@ -550,28 +461,28 @@
             'total_area': sum(areas),
             'frame_optimized': True
         })
-        
+
         return new_stats
-    
+
     def _smart_final_decision_for_frames(self, result):
         """Make smart final decision optimized for real-time frames"""
         try:
             anomaly_detection = result.get('anomaly_detection', {})
             anomaly_score = anomaly_detection.get('anomaly_score', 0.0)
-            
+
             # Use adaptive threshold with frame-specific adjustments
             adaptive_threshold = self.smart_config['current_anomaly_threshold']
             frame_threshold = adaptive_threshold * 0.95  # Slightly more sensitive for frames
-            
+
             detected_defects = result.get('detected_defect_types', [])
-            
+
             # Frame-specific decision logic
             is_anomalous_adaptive = anomaly_score > frame_threshold
             has_defects = len(detected_defects) > 0
-            
+
             # Critical defect check with frame optimization
             has_critical_defects = self._check_critical_defects_fast(result)
-            
+
             if has_critical_defects:
                 final_decision = 'DEFECT'
                 decision_reason = 'critical_defects_frame'
@@ -587,7 +498,7 @@
             else:
                 final_decision = 'GOOD'
                 decision_reason = 'no_issues_frame'
-            
+
             # Update result
             result['final_decision'] = final_decision
             result['frame_smart_decision'] = {
@@ -598,40 +509,40 @@
                 'detected_defects_count': len(detected_defects),
                 'has_critical_defects': has_critical_defects
             }
-            
+
             # Update anomaly detection
             anomaly_detection['threshold_used'] = frame_threshold
             anomaly_detection['decision'] = final_decision
             result['anomaly_detection'] = anomaly_detection
-            
-            return result
-            
+
+            return result
+
         except Exception as e:
             self.logger.error(f"Error in frame smart decision: {e}")
             return result
-    
+
     def _check_critical_defects_fast(self, result):
         """Fast critical defect check for frames"""
         try:
             defect_class = result.get('defect_classification', {})
-            
+
             if 'defect_analysis' in defect_class:
                 bboxes = defect_class['defect_analysis'].get('bounding_boxes', {})
             else:
                 bboxes = defect_class.get('bounding_boxes', {})
-            
+
             for defect_type, boxes in bboxes.items():
                 if defect_type in ['missing_component', 'damaged']:
                     for box in boxes[:1]:  # Check only first box for speed
                         area_pct = box.get('area_percentage', 0)
                         if area_pct > 3.0:  # Lower threshold for frames
                             return True
-                        
+
             return False
-            
+
         except Exception:
             return False
-    
+
     def _apply_real_time_optimizations(self, result, fast_mode):
         """Apply real-time specific optimizations"""
         try:
@@ -642,34 +553,34 @@
                 'lightweight_analysis': fast_mode,
                 'frame_threshold_adjustment': True
             }
-            
+
             # Optimize OpenAI analysis for frames if enabled
             if result.get('anomaly_detection', {}).get('openai_analysis'):
                 result['anomaly_detection']['openai_analysis']['frame_optimized'] = True
-            
+
             if result.get('defect_classification', {}).get('openai_analysis'):
                 result['defect_classification']['openai_analysis']['frame_optimized'] = True
-            
-            return result
-            
+
+            return result
+
         except Exception as e:
             self.logger.error(f"Error applying real-time optimizations: {e}")
             return result
-    
+
     def _update_frame_cache(self, result):
         """Update frame processing cache"""
         try:
             current_time = time.time()
             self.frame_cache['last_processed_time'] = current_time
-            
+
             if result.get('final_decision') == 'GOOD':
                 self.frame_cache['consecutive_good_frames'] += 1
             else:
                 self.frame_cache['consecutive_good_frames'] = 0
-                
+
         except Exception as e:
             self.logger.error(f"Error updating frame cache: {e}")
-    
+
     def _process_frame_standard(self, image_data, filename, temp_file_path, fast_mode):
         """Standard frame processing fallback"""
         try:
@@ -685,15 +596,14 @@
                     result['processing_mode'] = 'standard_full'
                     result['frame_mode'] = True
                     result['fast_mode'] = False
-            
-            return result
-            
+
+            return result
+
         except Exception as e:
             self.logger.error(f"Error in standard frame processing: {e}")
             return None
-    
+
     # Keep all existing methods from original DetectionService
->>>>>>> 1f0dacec
     def get_health_status(self):
         """Get health status including real-time frame processing"""
         from config import OPENAI_API_KEY
@@ -727,88 +637,15 @@
         }
 
         return base_status
-<<<<<<< HEAD
-
-    def get_system_information(self):
-        """Get system information including integrated smart processing"""
-        if not self.detector:
-            return {
-                'status': 'not_initialized',
-                'error': 'Detector not available',
-                'mode': 'integrated_smart'
-            }
-
-        try:
-            from config import OPENAI_API_KEY, OPENAI_MODEL
-
-            system_info = self.detector.get_system_info()
-
-            # Add integrated smart processing info
-            system_info.update({
-                'service_status': 'operational' if self.is_initialized else 'degraded',
-                'smart_processing': {
-                    'integrated': True,
-                    'enabled': self.smart_config['smart_enabled'],
-                    'current_config': self.get_smart_config(),
-                    'features': ['adaptive_thresholds', 'intelligent_filtering', 'nms', 'confidence_boosting']
-                },
-                'openai_integration': {
-                    'enabled': bool(OPENAI_API_KEY),
-                    'model': OPENAI_MODEL if OPENAI_API_KEY else None,
-                    'features': ['anomaly_analysis', 'defect_analysis'] if OPENAI_API_KEY else []
-                },
-                'components': {
-                    'main_detector': True,
-                    'smart_processor': self.smart_config['smart_enabled'],
-                    'openai_analyzer': bool(OPENAI_API_KEY),
-                    'database': False,
-                    'file_storage': False
-                },
-                'api_version': '1.0.0',
-                'mode': 'integrated_smart'
-            })
-
-            return system_info
-
-        except Exception as e:
-            self.logger.error(f"Error getting system info: {e}")
-            return {
-                'status': 'error',
-                'error': str(e),
-                'mode': 'integrated_smart'
-            }
-
-    def get_current_status(self):
-        """Get current system status with smart processing info"""
-        from config import OPENAI_API_KEY
-
-        return {
-            'system_ready': self.is_initialized,
-            'detector_ready': self.detector.is_ready() if self.detector else False,
-            'openai_ready': bool(OPENAI_API_KEY),
-            'smart_processing_ready': self.smart_config['smart_enabled'],
-            'processing_capabilities': {
-                'single_image': self.detector is not None,
-                'batch_processing': self.detector is not None,
-                'smart_processing': self.smart_config['smart_enabled'],
-                'openai_analysis': bool(OPENAI_API_KEY),
-                'enhanced_analysis': self.smart_config['smart_enabled'] and bool(OPENAI_API_KEY)
-            },
-            'current_load': self._get_current_load(),
-            'memory_usage': self._get_memory_usage(),
-            'mode': 'integrated_smart',
-            'last_check': datetime.now().isoformat()
-        }
 
     def process_single_image(self, image_data, filename, temp_file_path=None, include_annotation=True, use_smart_processing=False):
-        """Process single image with OPTIONAL integrated smart processing"""
+        """Process single image - keeping original functionality"""
         if not self.is_initialized:
             raise RuntimeError("Detection service not initialized")
 
         try:
             self.logger.info(f"Processing image (smart: {use_smart_processing}): {filename}")
 
-            # Use temporary file path if provided, otherwise create one
             if temp_file_path:
                 image_path = temp_file_path
             else:
@@ -817,186 +654,135 @@
                 temp_file.close()
                 image_path = temp_file.name
 
-            # Process using existing detector
             result = self.detector.process_image(image_path)
 
-            if result:
-                # Apply smart processing if enabled
-                if use_smart_processing and self.smart_config['smart_enabled']:
-                    result = self._apply_integrated_smart_processing(result)
-                    result['processing_mode'] = 'smart_adaptive'
-                else:
-                    result['processing_mode'] = 'standard'
-
-                # Generate annotated image if requested
-                if include_annotation:
-                    annotated_base64 = self._generate_annotated_image(image_path, result)
-                    if annotated_base64:
-                        result['annotated_image_base64'] = annotated_base64
-
-            # Clean up temporary file if we created it
-            if not temp_file_path and os.path.exists(image_path):
-                os.remove(image_path)
-
-            if result:
-                self.logger.info(f"Image processed - Decision: {result.get('final_decision')}")
-
-            return result
-
-        except Exception as e:
-            self.logger.error(f"Error processing image: {e}")
-            if not temp_file_path and 'image_path' in locals() and os.path.exists(image_path):
-                os.remove(image_path)
-            raise
-
-=======
-    
-    def process_single_image(self, image_data, filename, temp_file_path=None, include_annotation=True, use_smart_processing=False):
-        """Process single image - keeping original functionality"""
-        if not self.is_initialized:
-            raise RuntimeError("Detection service not initialized")
-        
-        try:
-            self.logger.info(f"Processing image (smart: {use_smart_processing}): {filename}")
-            
-            if temp_file_path:
-                image_path = temp_file_path
-            else:
-                temp_file = tempfile.NamedTemporaryFile(delete=False, suffix='.jpg')
-                temp_file.write(image_data)
-                temp_file.close()
-                image_path = temp_file.name
-            
-            result = self.detector.process_image(image_path)
-            
             if result:
                 if use_smart_processing and self.smart_config['smart_enabled']:
                     result = self._apply_integrated_smart_processing(result)
                     result['processing_mode'] = 'smart_adaptive'
                 else:
                     result['processing_mode'] = 'standard'
-                
+
                 if include_annotation:
                     annotated_base64 = self._generate_annotated_image(image_path, result)
                     if annotated_base64:
                         result['annotated_image_base64'] = annotated_base64
-            
+
             if not temp_file_path and os.path.exists(image_path):
                 os.remove(image_path)
-            
+
             if result:
                 self.logger.info(f"Image processed - Decision: {result.get('final_decision')}")
-            
-            return result
-            
+
+            return result
+
         except Exception as e:
             self.logger.error(f"Error processing image: {e}")
             if not temp_file_path and 'image_path' in locals() and os.path.exists(image_path):
                 os.remove(image_path)
             raise
-    
+
     # Include other existing methods from original DetectionService...
     def _generate_annotated_image(self, image_path, result):
         """Generate annotated image"""
         try:
             from utils.stateless_visualization import create_annotated_image_base64
             return create_annotated_image_base64(image_path, result)
-            
+
         except ImportError:
             import cv2
             import base64
-            
+
             image = cv2.imread(image_path)
             if image is None:
                 return None
-            
+
             annotated_image = self._annotate_image_with_insights(image, result)
-            
+
             _, buffer = cv2.imencode('.jpg', annotated_image, [cv2.IMWRITE_JPEG_QUALITY, 85])
             return base64.b64encode(buffer).decode('utf-8')
-            
+
         except Exception as e:
             self.logger.error(f"Error generating annotated image: {e}")
             return None
-    
+
     def _annotate_image_with_insights(self, image, result):
         """Add annotations to image"""
         try:
             import cv2
             from config import DEFECT_COLORS, SPECIFIC_DEFECT_CLASSES
-            
+
             annotated = image.copy()
             height, width = annotated.shape[:2]
-            
+
             decision = result.get('final_decision', 'UNKNOWN')
             anomaly_score = result.get('anomaly_detection', {}).get('anomaly_score', 0.0)
-            
+
             if decision == 'GOOD':
                 annotated = cv2.copyMakeBorder(annotated, 5, 5, 5, 5, cv2.BORDER_CONSTANT, value=(0, 255, 0))
                 cv2.putText(annotated, "GOOD", (20, 40), cv2.FONT_HERSHEY_SIMPLEX, 1.2, (0, 255, 0), 3)
             elif decision == 'DEFECT':
                 annotated = cv2.copyMakeBorder(annotated, 10, 10, 10, 10, cv2.BORDER_CONSTANT, value=(0, 0, 255))
                 cv2.putText(annotated, "DEFECT", (20, 40), cv2.FONT_HERSHEY_SIMPLEX, 1.2, (0, 0, 255), 3)
-                
+
                 if result.get('defect_classification'):
                     self._draw_bounding_boxes(annotated, result['defect_classification'])
-            
+
             cv2.putText(annotated, f"Score: {anomaly_score:.3f}", (20, height - 30),
                        cv2.FONT_HERSHEY_SIMPLEX, 0.7, (255, 255, 255), 2)
-            
+
             processing_mode = result.get('processing_mode', 'standard')
             cv2.putText(annotated, f"Mode: {processing_mode}", (20, height - 60),
                        cv2.FONT_HERSHEY_SIMPLEX, 0.6, (255, 255, 0), 2)
-            
+
             return annotated
-            
+
         except Exception as e:
             self.logger.error(f"Error annotating image: {e}")
             return image
-    
+
     def _draw_bounding_boxes(self, image, defect_classification):
         """Draw bounding boxes for defects"""
         try:
             import cv2
             from config import DEFECT_COLORS, SPECIFIC_DEFECT_CLASSES
-            
+
             defect_analysis = defect_classification.get('defect_analysis', {})
             bounding_boxes = defect_analysis.get('bounding_boxes', {})
-            
+
             if not bounding_boxes:
                 bounding_boxes = defect_classification.get('bounding_boxes', {})
-            
+
             for defect_type, boxes in bounding_boxes.items():
                 defect_class_id = None
                 for class_id, class_name in SPECIFIC_DEFECT_CLASSES.items():
                     if class_name == defect_type:
                         defect_class_id = class_id
                         break
-                
+
                 if defect_class_id is not None and defect_class_id in DEFECT_COLORS:
                     color = DEFECT_COLORS[defect_class_id]
                 else:
                     default_colors = [(255, 0, 0), (0, 255, 255), (255, 255, 0), (255, 0, 255), (0, 255, 0)]
                     color = default_colors[hash(defect_type) % len(default_colors)]
-                
+
                 for bbox in boxes:
                     x, y = bbox['x'], bbox['y']
                     w, h = bbox['width'], bbox['height']
-                    
+
                     thickness = 3 if bbox.get('frame_confidence_boosted') else 2
                     cv2.rectangle(image, (x, y), (x + w, y + h), color, thickness)
-                    
+
                     label = defect_type.upper()
                     if bbox.get('frame_confidence_boosted'):
                         label += "*"
-                    
+
                     cv2.putText(image, label, (x, y - 5),
                               cv2.FONT_HERSHEY_SIMPLEX, 0.5, color, 1)
-                
+
         except Exception as e:
             self.logger.error(f"Error drawing bounding boxes: {e}")
-    
->>>>>>> 1f0dacec
+
     def _apply_integrated_smart_processing(self, result):
         """Apply integrated smart processing to results"""
         try:
@@ -1004,12 +790,7 @@
                 return result
 
             defect_classification = result.get('defect_classification', {})
-<<<<<<< HEAD
-
-            # Get bounding boxes from result
-=======
-            
->>>>>>> 1f0dacec
+
             if 'defect_analysis' in defect_classification:
                 bounding_boxes = defect_classification['defect_analysis'].get('bounding_boxes', {})
                 defect_statistics = defect_classification['defect_analysis'].get('defect_statistics', {})
@@ -1019,12 +800,7 @@
 
             if not bounding_boxes:
                 return result
-<<<<<<< HEAD
-
-            # Apply integrated smart filtering
-=======
-            
->>>>>>> 1f0dacec
+
             filtered_boxes = {}
             filtered_stats = {}
             original_count = sum(len(boxes) for boxes in bounding_boxes.values())
@@ -1032,24 +808,12 @@
             for defect_type, boxes in bounding_boxes.items():
                 if not boxes:
                     continue
-<<<<<<< HEAD
-
-                # Filter by confidence and area
+
                 filtered_type_boxes = self._filter_boxes_smart(boxes, defect_type)
 
-                # Apply NMS if enabled
                 if self.smart_config['enable_nms']:
                     filtered_type_boxes = self._apply_nms_integrated(filtered_type_boxes)
 
-                # Limit detections per type
-=======
-                
-                filtered_type_boxes = self._filter_boxes_smart(boxes, defect_type)
-                
-                if self.smart_config['enable_nms']:
-                    filtered_type_boxes = self._apply_nms_integrated(filtered_type_boxes)
-                
->>>>>>> 1f0dacec
                 max_detections = self.smart_config['max_defects_per_type']
                 if len(filtered_type_boxes) > max_detections:
                     filtered_type_boxes = sorted(filtered_type_boxes,
@@ -1057,37 +821,20 @@
 
                 if filtered_type_boxes:
                     filtered_boxes[defect_type] = filtered_type_boxes
-<<<<<<< HEAD
-                    filtered_stats[defect_type] = self._recalculate_stats_integrated(filtered_type_boxes, defect_statistics.get(defect_type, {}))
-
-            # Update result with filtered data
-=======
                     filtered_stats[defect_type] = self._recalculate_stats_integrated(
                         filtered_type_boxes, defect_statistics.get(defect_type, {})
                     )
-            
->>>>>>> 1f0dacec
+
             if 'defect_analysis' in defect_classification:
                 defect_classification['defect_analysis']['bounding_boxes'] = filtered_boxes
                 defect_classification['defect_analysis']['defect_statistics'] = filtered_stats
             else:
                 defect_classification['bounding_boxes'] = filtered_boxes
                 defect_classification['defect_statistics'] = filtered_stats
-<<<<<<< HEAD
-
-            # Update detected defect types
-            result['detected_defect_types'] = list(filtered_boxes.keys())
-
-            # Apply smart final decision
-            result = self._smart_final_decision_integrated(result)
-
-            # Add smart processing info
-=======
-            
+
             result['detected_defect_types'] = list(filtered_boxes.keys())
             result = self._smart_final_decision_integrated(result)
-            
->>>>>>> 1f0dacec
+
             filtered_count = sum(len(boxes) for boxes in filtered_boxes.values())
             result['smart_processing'] = {
                 'original_detections': original_count,
@@ -1114,30 +861,15 @@
             area_percentage = bbox.get('area_percentage', 0)
             if area_percentage < min_area_threshold:
                 continue
-<<<<<<< HEAD
-
-            # Check confidence
+
             confidence = bbox.get('confidence', bbox.get('confidence_score', 0))
 
-            # Adjust threshold for critical defects
-            adjusted_threshold = confidence_threshold
-            if defect_type in ['missing_component', 'damaged']:
-                adjusted_threshold *= 0.9  # More lenient for critical defects
-
-            if confidence >= adjusted_threshold:
-                # Apply confidence boost for critical defects
-                if (self.smart_config['enable_confidence_boosting'] and
-=======
-            
-            confidence = bbox.get('confidence', bbox.get('confidence_score', 0))
-            
             adjusted_threshold = confidence_threshold
             if defect_type in ['missing_component', 'damaged']:
                 adjusted_threshold *= 0.9
-            
+
             if confidence >= adjusted_threshold:
-                if (self.smart_config['enable_confidence_boosting'] and 
->>>>>>> 1f0dacec
+                if (self.smart_config['enable_confidence_boosting'] and
                     defect_type in ['missing_component', 'damaged'] and area_percentage > 5.0):
                     bbox['confidence_boosted'] = True
                     bbox['original_confidence'] = confidence
@@ -1152,12 +884,7 @@
         """Apply integrated Non-Maximum Suppression"""
         if len(boxes) <= 1:
             return boxes
-<<<<<<< HEAD
-
-        # Sort by confidence
-=======
-        
->>>>>>> 1f0dacec
+
         boxes = sorted(boxes, key=lambda x: x.get('confidence', x.get('confidence_score', 0)), reverse=True)
 
         keep = []
@@ -1185,12 +912,7 @@
 
             x1_2, y1_2 = box2.get('x', 0), box2.get('y', 0)
             x2_2, y2_2 = x1_2 + box2.get('width', 0), y1_2 + box2.get('height', 0)
-<<<<<<< HEAD
-
-            # Calculate intersection
-=======
-            
->>>>>>> 1f0dacec
+
             x1_i = max(x1_1, x1_2)
             y1_i = max(y1_1, y1_2)
             x2_i = min(x2_1, x2_2)
@@ -1235,21 +957,10 @@
         try:
             anomaly_detection = result.get('anomaly_detection', {})
             anomaly_score = anomaly_detection.get('anomaly_score', 0.0)
-<<<<<<< HEAD
-
-            # Use adaptive threshold
-            adaptive_threshold = self.smart_config['current_anomaly_threshold']
-
-            # Get defect information
-            detected_defects = result.get('detected_defect_types', [])
-
-            # Check for critical defects
-=======
-            
+
             adaptive_threshold = self.smart_config['current_anomaly_threshold']
             detected_defects = result.get('detected_defect_types', [])
-            
->>>>>>> 1f0dacec
+
             has_critical_defects = False
             if result.get('defect_classification'):
                 defect_class = result['defect_classification']
@@ -1267,12 +978,7 @@
                         elif area_pct > 10.0:
                             has_critical_defects = True
                             break
-<<<<<<< HEAD
-
-            # Smart decision logic
-=======
-            
->>>>>>> 1f0dacec
+
             is_anomalous_adaptive = anomaly_score > adaptive_threshold
             has_significant_defects = len(detected_defects) > 0
 
@@ -1291,12 +997,7 @@
             else:
                 final_decision = 'GOOD'
                 decision_reason = 'no_significant_issues'
-<<<<<<< HEAD
-
-            # Update result
-=======
-            
->>>>>>> 1f0dacec
+
             result['final_decision'] = final_decision
             result['smart_decision'] = {
                 'reason': decision_reason,
@@ -1308,12 +1009,7 @@
                 'has_critical_defects': has_critical_defects,
                 'confidence_level': 'high' if abs(anomaly_score - adaptive_threshold) > 0.2 else 'medium'
             }
-<<<<<<< HEAD
-
-            # Update anomaly detection with adaptive threshold
-=======
-            
->>>>>>> 1f0dacec
+
             anomaly_detection['threshold_used'] = adaptive_threshold
             anomaly_detection['decision'] = final_decision
             result['anomaly_detection'] = anomaly_detection
@@ -1323,174 +1019,25 @@
         except Exception as e:
             self.logger.error(f"Error in integrated smart final decision: {e}")
             return result
-<<<<<<< HEAD
-
-    def process_frame(self, image_data, filename, temp_file_path, fast_mode=True, include_annotation=True, use_smart_processing=False):
-        """Process frame with optional integrated smart processing"""
-        if not self.is_initialized:
-            raise RuntimeError("Detection service not initialized")
-
-        try:
-            self.logger.info(f"Processing frame (smart: {use_smart_processing}, fast: {fast_mode}): {filename}")
-
-            # For frames, we can use the same logic as single image but with optimizations
-            if use_smart_processing and self.smart_config['smart_enabled']:
-                # Use smart processing
-                result = self.process_single_image(image_data, filename, temp_file_path, include_annotation, use_smart_processing=True)
-                result['frame_mode'] = True
-            else:
-                # Use standard frame processing (existing logic)
-                if fast_mode:
-                    result = self.detector.detect_anomaly(temp_file_path)
-                    if result:
-                        result['processing_mode'] = 'standard'
-                        result['frame_mode'] = True
-                        result['fast_mode'] = True
-                else:
-                    result = self.detector.process_image(temp_file_path)
-                    if result:
-                        result['processing_mode'] = 'standard'
-                        result['frame_mode'] = True
-                        result['fast_mode'] = False
-
-                # Generate annotated image if requested
-                if include_annotation and result:
-                    annotated_base64 = self._generate_annotated_image(temp_file_path, result)
-                    if annotated_base64:
-                        result['annotated_image_base64'] = annotated_base64
-
-            return result
-
-        except Exception as e:
-            self.logger.error(f"Error processing frame: {e}")
-            raise
-
-    def _generate_annotated_image(self, image_path, result):
-        """Generate annotated image (existing method - unchanged)"""
-        try:
-            from utils.stateless_visualization import create_annotated_image_base64
-            return create_annotated_image_base64(image_path, result)
-
-        except ImportError:
-            import cv2
-            import base64
-
-            image = cv2.imread(image_path)
-            if image is None:
-                return None
-
-            annotated_image = self._annotate_image_with_openai_insights(image, result, False)
-
-            _, buffer = cv2.imencode('.jpg', annotated_image, [cv2.IMWRITE_JPEG_QUALITY, 85])
-            return base64.b64encode(buffer).decode('utf-8')
-
-        except Exception as e:
-            self.logger.error(f"Error generating annotated image: {e}")
-            return None
-
-    def _annotate_image_with_openai_insights(self, image, result, fast_mode=False):
-        """Add annotations (existing method - unchanged)"""
-        try:
-            import cv2
-            from config import DEFECT_COLORS, SPECIFIC_DEFECT_CLASSES
-
-            annotated = image.copy()
-            height, width = annotated.shape[:2]
-
-            # Get decision and score
-            decision = result.get('final_decision', 'UNKNOWN')
-            anomaly_score = result.get('anomaly_detection', {}).get('anomaly_score', 0.0)
-
-            # Add border based on decision
-            if decision == 'GOOD':
-                annotated = cv2.copyMakeBorder(annotated, 5, 5, 5, 5, cv2.BORDER_CONSTANT, value=(0, 255, 0))
-                cv2.putText(annotated, "GOOD", (20, 40), cv2.FONT_HERSHEY_SIMPLEX, 1.2, (0, 255, 0), 3)
-            elif decision == 'DEFECT':
-                annotated = cv2.copyMakeBorder(annotated, 10, 10, 10, 10, cv2.BORDER_CONSTANT, value=(0, 0, 255))
-                cv2.putText(annotated, "DEFECT", (20, 40), cv2.FONT_HERSHEY_SIMPLEX, 1.2, (0, 0, 255), 3)
-
-                # Draw defect bounding boxes if available
-                if result.get('defect_classification'):
-                    self._draw_bounding_boxes(annotated, result['defect_classification'])
-
-            # Add processing info
-            cv2.putText(annotated, f"Score: {anomaly_score:.3f}", (20, height - 30),
-                       cv2.FONT_HERSHEY_SIMPLEX, 0.7, (255, 255, 255), 2)
-
-            # Add smart processing info if available
-            processing_mode = result.get('processing_mode', 'standard')
-            cv2.putText(annotated, f"Mode: {processing_mode}", (20, height - 60),
-                       cv2.FONT_HERSHEY_SIMPLEX, 0.6, (255, 255, 0), 2)
-
-            return annotated
-
-        except Exception as e:
-            self.logger.error(f"Error annotating image: {e}")
-            return image
-
-    def _draw_bounding_boxes(self, image, defect_classification):
-        """Draw bounding boxes (existing method - unchanged)"""
-        try:
-            import cv2
-            from config import DEFECT_COLORS, SPECIFIC_DEFECT_CLASSES
-
-            defect_analysis = defect_classification.get('defect_analysis', {})
-            bounding_boxes = defect_analysis.get('bounding_boxes', {})
-
-            if not bounding_boxes:
-                bounding_boxes = defect_classification.get('bounding_boxes', {})
-
-            for defect_type, boxes in bounding_boxes.items():
-                defect_class_id = None
-                for class_id, class_name in SPECIFIC_DEFECT_CLASSES.items():
-                    if class_name == defect_type:
-                        defect_class_id = class_id
-                        break
-
-                if defect_class_id is not None and defect_class_id in DEFECT_COLORS:
-                    color = DEFECT_COLORS[defect_class_id]
-                else:
-                    default_colors = [(255, 0, 0), (0, 255, 255), (255, 255, 0), (255, 0, 255), (0, 255, 0)]
-                    color = default_colors[hash(defect_type) % len(default_colors)]
-
-                for bbox in boxes:
-                    x, y = bbox['x'], bbox['y']
-                    w, h = bbox['width'], bbox['height']
-
-                    # Draw rectangle with enhanced info for smart mode
-                    thickness = 3 if bbox.get('confidence_boosted') else 2
-                    cv2.rectangle(image, (x, y), (x + w, y + h), color, thickness)
-
-                    label = defect_type.upper()
-                    if bbox.get('confidence_boosted'):
-                        label += "*"  # Mark boosted confidence
-
-                    cv2.putText(image, label, (x, y - 5),
-                              cv2.FONT_HERSHEY_SIMPLEX, 0.5, color, 1)
-
-        except Exception as e:
-            self.logger.error(f"Error drawing bounding boxes: {e}")
-
-=======
-    
+
     def set_smart_sensitivity(self, anomaly_sensitivity='medium', defect_sensitivity='medium'):
         """Set smart processing sensitivity levels"""
         valid_levels = ['low', 'medium', 'high']
-        
+
         if anomaly_sensitivity in valid_levels:
             self.smart_config['anomaly_sensitivity'] = anomaly_sensitivity
         if defect_sensitivity in valid_levels:
             self.smart_config['defect_sensitivity'] = defect_sensitivity
-        
+
         self._calculate_adaptive_thresholds()
-        
+
         return {
             'anomaly_sensitivity': self.smart_config['anomaly_sensitivity'],
             'defect_sensitivity': self.smart_config['defect_sensitivity'],
             'calculated_anomaly_threshold': self.smart_config['current_anomaly_threshold'],
             'calculated_defect_threshold': self.smart_config['current_defect_threshold']
         }
-    
+
     def get_smart_config(self):
         """Get current smart configuration"""
         return {
@@ -1511,7 +1058,7 @@
             },
             'frame_optimizations': self.smart_config['frame_optimizations']
         }
-    
+
     def get_system_information(self):
         """Get system information including real-time processing"""
         if not self.detector:
@@ -1520,12 +1067,12 @@
                 'error': 'Detector not available',
                 'mode': 'real_time_enhanced'
             }
-        
+
         try:
             from config import OPENAI_API_KEY, OPENAI_MODEL
-            
+
             system_info = self.detector.get_system_info()
-            
+
             system_info.update({
                 'service_status': 'operational' if self.is_initialized else 'degraded',
                 'real_time_processing': {
@@ -1559,9 +1106,9 @@
                 'api_version': '1.0.0',
                 'mode': 'real_time_enhanced'
             })
-            
+
             return system_info
-            
+
         except Exception as e:
             self.logger.error(f"Error getting system info: {e}")
             return {
@@ -1569,11 +1116,11 @@
                 'error': str(e),
                 'mode': 'real_time_enhanced'
             }
-    
+
     def get_current_status(self):
         """Get current system status with real-time processing info"""
         from config import OPENAI_API_KEY
-        
+
         return {
             'system_ready': self.is_initialized,
             'detector_ready': self.detector.is_ready() if self.detector else False,
@@ -1599,8 +1146,7 @@
             'mode': 'real_time_enhanced',
             'last_check': datetime.now().isoformat()
         }
-    
->>>>>>> 1f0dacec
+
     def update_thresholds(self, new_thresholds):
         """Update detection thresholds"""
         try:
