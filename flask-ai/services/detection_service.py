<<<<<<< HEAD
# services/detection_service.py - Enhanced with OpenAI
"""
Detection Service with OpenAI integration for enhanced analysis
=======
"""
Detection Service FIXED - Background class skip and accurate bounding boxes
Background class (0) completely skipped from defect processing
Accurate single bounding box per defect type
OpenAI validation integration for bounding box accuracy
>>>>>>> 38e3a122
"""

import os
import cv2
import numpy as np
import tempfile
import time
import logging
from datetime import datetime
from main import create_detector


class DetectionService:
<<<<<<< HEAD
    """Detection Service with OpenAI-enhanced analysis"""
=======
    """FIXED Detection Service - Proper background handling and accurate detection"""
>>>>>>> 38e3a122
    
    def __init__(self):
        self.detector = None
        self.is_initialized = False
        self.initialization_error = None

        # Frame-specific optimizations cache
        self.frame_cache = {
            'last_processed_time': 0,
            'consecutive_good_frames': 0,
            'model_warmup_done': False
        }

        # Smart Configuration for real-time processing
        self.smart_config = {
            'smart_enabled': True,
            'anomaly_sensitivity': 'medium',
            'defect_sensitivity': 'medium',
            'sensitivity_thresholds': {
                'anomaly': {'low': 0.7, 'medium': 0.5, 'high': 0.3},
                'defect': {'low': 0.8, 'medium': 0.7, 'high': 0.6}
            },
            'frame_optimizations': {
                'enable_model_caching': True,
                'skip_consecutive_good_threshold': 5,
                'lightweight_openai_analysis': True,
                'adaptive_quality': True
            },
            'max_defects_per_type': 1,  # FIXED: Single defect per type
            'min_defect_area_threshold': 0.1,
            'confidence_boost_factor': 1.2,
            'nms_iou_threshold': 0.3,
            'enable_intelligent_filtering': True,
            'enable_nms': False,  # FIXED: Disabled since single bbox per type
            'enable_confidence_boosting': True,
            'background_class_skip': True  # FIXED: Skip background class
        }

        # In-memory configuration
        self.config = {
            'anomaly_threshold': 0.7,
            'defect_confidence_threshold': 0.85
        }

        # Setup logging
        self.logger = logging.getLogger(__name__)

        # Initialize components
        self._initialize_components()

    def _initialize_components(self):
<<<<<<< HEAD
        """Initialize detection components with OpenAI support"""
        try:
            self.logger.info("Initializing detection service with OpenAI integration...")
            
            # Initialize main detector
=======
        """Initialize detection components - requires real detector"""
        try:
            self.logger.info("Initializing FIXED detection service...")
            
>>>>>>> 38e3a122
            self.detector = create_detector()

            if not self.detector or not self.detector.is_ready():
                raise RuntimeError("Detector initialization failed or not ready")
            
            self._calculate_adaptive_thresholds()
            self._warmup_models()

            self.is_initialized = True
<<<<<<< HEAD
            self.logger.info("Detection service with OpenAI integration ready")
            
        except Exception as e:
            self.initialization_error = str(e)
            self.logger.error(f"Detection service initialization failed: {e}")
=======
            self.logger.info("FIXED detection service ready - background class skip enabled")
            
        except Exception as e:
            self.initialization_error = str(e)
            self.logger.error(f"FIXED detection service initialization failed: {e}")
>>>>>>> 38e3a122
            self.is_initialized = False
            raise RuntimeError(f"Detection service initialization failed: {e}")
    
<<<<<<< HEAD
    def get_health_status(self):
        """Get health status including OpenAI availability"""
        from config import OPENAI_API_KEY
        
        return {
            'detector': {
                'available': self.detector is not None,
                'ready': self.detector.is_ready() if self.detector else False,
                'status': 'operational' if self.detector and self.detector.is_ready() else 'not_ready'
            },
            'openai': {
                'available': bool(OPENAI_API_KEY),
                'status': 'operational' if OPENAI_API_KEY else 'not_configured'
            },
            'overall_status': 'healthy' if self.is_initialized else 'degraded',
            'initialization_error': self.initialization_error,
            'mode': 'stateless_with_openai'
        }
    
    def get_system_information(self):
        """Get system information including OpenAI integration status"""
        if not self.detector:
            return {
                'status': 'not_initialized',
                'error': 'Detector not available',
                'mode': 'stateless_with_openai'
            }
=======
    def _warmup_models(self):
        """Warmup models for faster real-time processing"""
        try:
            if not self.smart_config['frame_optimizations']['enable_model_caching']:
                return

            # Create dummy image for warmup
            dummy_image = np.random.randint(0, 255, (512, 512, 3), dtype=np.uint8)
            temp_file = tempfile.NamedTemporaryFile(delete=False, suffix='.jpg')
            cv2.imwrite(temp_file.name, dummy_image)

            # Warmup detection pipeline
            try:
                self.detector.detect_anomaly(temp_file.name)
                self.frame_cache['model_warmup_done'] = True
                self.logger.info("Model warmup completed")
            except Exception as warmup_error:
                self.logger.warning(f"Model warmup failed: {warmup_error}")
            
            os.unlink(temp_file.name)
            
        except Exception as e:
            self.logger.warning(f"Model warmup setup failed: {e}")
    
    def _calculate_adaptive_thresholds(self):
        """Calculate adaptive thresholds for real-time processing"""
        anomaly_sens = self.smart_config['anomaly_sensitivity']
        defect_sens = self.smart_config['defect_sensitivity']

        self.smart_config['current_anomaly_threshold'] = self.smart_config['sensitivity_thresholds']['anomaly'][anomaly_sens]
        self.smart_config['current_defect_threshold'] = self.smart_config['sensitivity_thresholds']['defect'][defect_sens]
>>>>>>> 38e3a122
        
        self.logger.info(f"Adaptive thresholds - Anomaly: {self.smart_config['current_anomaly_threshold']}, "
                        f"Defect: {self.smart_config['current_defect_threshold']}")

    def process_frame(self, image_data, filename, temp_file_path, fast_mode=True, include_annotation=True,
                     use_smart_processing=True, sensitivity_level=None):
        """
        FIXED: Process frame with proper background class handling
        """
        if not self.is_initialized:
            raise RuntimeError("Detection service not initialized")

        start_time = time.time()

        try:
<<<<<<< HEAD
            from config import OPENAI_API_KEY, OPENAI_MODEL
            
            system_info = self.detector.get_system_info()
            
            # Add OpenAI integration info
            system_info.update({
                'service_status': 'operational' if self.is_initialized else 'degraded',
                'openai_integration': {
                    'enabled': bool(OPENAI_API_KEY),
                    'model': OPENAI_MODEL if OPENAI_API_KEY else None,
                    'features': ['anomaly_analysis', 'defect_analysis'] if OPENAI_API_KEY else []
                },
                'components': {
                    'main_detector': True,
                    'openai_analyzer': bool(OPENAI_API_KEY),
                    'database': False,
                    'file_storage': False
                },
                'api_version': '1.0.0',
                'mode': 'stateless_with_openai'
            })
=======
            self.logger.info(f"Processing FIXED frame (smart: {use_smart_processing}, fast: {fast_mode}): {filename}")
            
            # Update sensitivity if provided
            if sensitivity_level and sensitivity_level in ['low', 'medium', 'high']:
                self._update_sensitivity_for_frame(sensitivity_level)

            # Check if we can skip processing for consecutive good frames
            if fast_mode and self._should_skip_processing():
                return self._create_skip_result(filename, start_time)
>>>>>>> 38e3a122
            
            # Process with FIXED detection
            if use_smart_processing and self.smart_config['smart_enabled']:
                result = self._process_frame_with_fixed_detection(
                    image_data, filename, temp_file_path, fast_mode
                )
            else:
                result = self._process_frame_standard(
                    image_data, filename, temp_file_path, fast_mode
                )
            
            if not result:
                raise RuntimeError("Frame processing returned no result")
            
            # Apply real-time optimizations
            result = self._apply_real_time_optimizations(result, fast_mode)
            
            # Update frame cache
            self._update_frame_cache(result)
            
            # Generate annotation if requested
            if include_annotation:
                annotated_base64 = self._generate_annotated_image(temp_file_path, result)
                if annotated_base64:
                    result['annotated_image_base64'] = annotated_base64
            
            # Add real-time metadata
            result.update({
                'frame_mode': True,
                'fast_mode': fast_mode,
                'real_time_processing': True,
                'processing_time': time.time() - start_time,
                'smart_processing_applied': use_smart_processing,
                'frame_optimizations': self.smart_config['frame_optimizations'],
                'background_class_skipped': True  # FIXED: Confirm background skipped
            })
            
            self.logger.info(f"FIXED frame processed - Decision: {result.get('final_decision')} "
                           f"in {time.time() - start_time:.3f}s")

            return result

        except Exception as e:
<<<<<<< HEAD
            self.logger.error(f"Error getting system info: {e}")
            return {
                'status': 'error',
                'error': str(e),
                'mode': 'stateless_with_openai'
            }
    
    def get_current_status(self):
        """Get current system status"""
        from config import OPENAI_API_KEY
        
        return {
            'system_ready': self.is_initialized,
            'detector_ready': self.detector.is_ready() if self.detector else False,
            'openai_ready': bool(OPENAI_API_KEY),
            'processing_capabilities': {
                'single_image': self.detector is not None,
                'batch_processing': self.detector is not None,
                'openai_analysis': bool(OPENAI_API_KEY),
                'enhanced_analysis': bool(OPENAI_API_KEY)
            },
            'current_load': self._get_current_load(),
            'memory_usage': self._get_memory_usage(),
            'mode': 'stateless_with_openai',
            'last_check': datetime.now().isoformat()
        }
    
    def process_single_image(self, image_data, filename, temp_file_path=None, include_annotation=True):
        """Process single image with OpenAI-enhanced analysis"""
        if not self.is_initialized:
            raise RuntimeError("Detection service not initialized")
=======
            self.logger.error(f"Error processing FIXED frame: {e}")
            raise RuntimeError(f"Frame processing failed: {e}")
    
    def _update_sensitivity_for_frame(self, sensitivity_level):
        """Update sensitivity dynamically for frame processing"""
        self.smart_config['anomaly_sensitivity'] = sensitivity_level
        self.smart_config['defect_sensitivity'] = sensitivity_level
        self._calculate_adaptive_thresholds()

    def _should_skip_processing(self):
        """Check if we can skip processing based on consecutive good frames"""
        if not self.smart_config['frame_optimizations']['enable_model_caching']:
            return False

        threshold = self.smart_config['frame_optimizations']['skip_consecutive_good_threshold']
        return self.frame_cache['consecutive_good_frames'] >= threshold
    
    def _create_skip_result(self, filename, start_time):
        """Create result for skipped frames - minimal processing"""
        return {
            'final_decision': 'GOOD',
            'processing_time': time.time() - start_time,
            'timestamp': datetime.now().isoformat(),
            'anomaly_detection': {
                'anomaly_score': 0.1,
                'decision': 'GOOD',
                'threshold_used': self.smart_config['current_anomaly_threshold']
            },
            'detected_defect_types': [],
            'frame_mode': True,
            'fast_mode': True,
            'cached_result': True,
            'consecutive_good_count': self.frame_cache['consecutive_good_frames'],
            'background_class_skipped': True
        }
    
    def _process_frame_with_fixed_detection(self, image_data, filename, temp_file_path, fast_mode):
        """Process frame using FIXED detection with background class skip"""
        try:
            # Use FIXED process_single_image
            result = self.process_single_image(image_data, filename, temp_file_path, 
                                             include_annotation=False, use_smart_processing=True)
            
            if not result:
                raise RuntimeError("Fixed detection returned no result")
            
            # Apply frame-specific processing with background class validation
            result = self._apply_fixed_frame_analysis(result, temp_file_path, fast_mode)
            
            # Apply smart processing if enabled
            if self.smart_config['enable_intelligent_filtering']:
                result = self._apply_smart_processing_for_frames(result)
            
            # Apply smart final decision
            result = self._smart_final_decision_for_frames(result)

            return result

        except Exception as e:
            self.logger.error(f"Error in FIXED frame processing: {e}")
            raise RuntimeError(f"Fixed frame processing failed: {e}")
    
    def _apply_fixed_frame_analysis(self, result, temp_file_path, fast_mode):
        """Apply fixed frame analysis ensuring background class is properly handled"""
        try:
            # Get defect classification results
            defect_classification = result.get('defect_classification', {})
            
            if defect_classification:
                # Verify that background class was properly skipped
                detected_defects = defect_classification.get('defect_analysis', {}).get('detected_defects', [])
                
                # FIXED: Ensure no background class in detected defects
                if 'background' in detected_defects:
                    self.logger.warning("Background class detected in results - removing")
                    detected_defects.remove('background')
                    
                    # Update results
                    if 'defect_analysis' in defect_classification:
                        defect_classification['defect_analysis']['detected_defects'] = detected_defects
                        
                        # Remove background from bounding boxes if present
                        bboxes = defect_classification['defect_analysis'].get('bounding_boxes', {})
                        if 'background' in bboxes:
                            del bboxes['background']
                            defect_classification['defect_analysis']['bounding_boxes'] = bboxes
                        
                        # Remove background from statistics if present
                        stats = defect_classification['defect_analysis'].get('defect_statistics', {})
                        if 'background' in stats:
                            del stats['background']
                            defect_classification['defect_analysis']['defect_statistics'] = stats
                    
                    result['defect_classification'] = defect_classification
                    result['detected_defect_types'] = detected_defects
                
                # Add frame-specific enhancements
                result['frame_enhanced_detection'] = True
                result['background_class_properly_skipped'] = True
                result['single_bbox_per_defect_type'] = True
            
            return result

        except Exception as e:
            self.logger.error(f"Error in fixed frame analysis: {e}")
            return result
    
    def _apply_smart_processing_for_frames(self, result):
        """Apply smart processing for real-time frames with single bbox enforcement"""
        try:
            defect_classification = result.get('defect_classification', {})

            # Get bounding boxes
            if 'defect_analysis' in defect_classification:
                bounding_boxes = defect_classification['defect_analysis'].get('bounding_boxes', {})
                defect_statistics = defect_classification['defect_analysis'].get('defect_statistics', {})
            else:
                bounding_boxes = defect_classification.get('bounding_boxes', {})
                defect_statistics = defect_classification.get('defect_statistics', {})

            if not bounding_boxes:
                return result
            
            # FIXED: Ensure single bounding box per defect type
            filtered_boxes = {}
            filtered_stats = {}

            for defect_type, boxes in bounding_boxes.items():
                if not boxes or defect_type == 'background':  # Skip background
                    continue
                
                # FIXED: Take only the first (and should be only) bounding box
                single_box = boxes[0] if boxes else None
                
                if single_box:
                    # Validate the bounding box
                    if self._validate_single_bbox(single_box, defect_type):
                        filtered_boxes[defect_type] = [single_box]  # Single item array
                        filtered_stats[defect_type] = self._recalculate_stats_for_single_bbox(
                            single_box, defect_statistics.get(defect_type, {})
                        )
            
            # Update result
            if 'defect_analysis' in defect_classification:
                defect_classification['defect_analysis']['bounding_boxes'] = filtered_boxes
                defect_classification['defect_analysis']['defect_statistics'] = filtered_stats
            else:
                defect_classification['bounding_boxes'] = filtered_boxes
                defect_classification['defect_statistics'] = filtered_stats

            result['detected_defect_types'] = list(filtered_boxes.keys())
            result['frame_smart_processing'] = True
            result['single_bbox_enforced'] = True
            
            return result

        except Exception as e:
            self.logger.error(f"Error in frame smart processing: {e}")
            return result
    
    def _validate_single_bbox(self, bbox, defect_type):
        """Validate single bounding box for reasonableness"""
        try:
            # Check basic properties
            if not bbox or not isinstance(bbox, dict):
                return False
            
            # Check required fields
            required_fields = ['x', 'y', 'width', 'height', 'area_percentage']
            for field in required_fields:
                if field not in bbox:
                    return False
            
            # Validate coordinates
            x, y, w, h = bbox['x'], bbox['y'], bbox['width'], bbox['height']
            if x < 0 or y < 0 or w <= 0 or h <= 0:
                return False
            
            # Check area percentage is reasonable
            area_pct = bbox.get('area_percentage', 0)
            if area_pct <= 0 or area_pct > 100:
                return False
            
            # Check confidence if available
            confidence = bbox.get('confidence', bbox.get('confidence_score', 0))
            if confidence < 0 or confidence > 1:
                return False
            
            # Defect-specific validation
            if defect_type == 'missing_component' and area_pct > 90:
                self.logger.warning(f"Missing component covers {area_pct}% - possibly incorrect")
                return False  # Likely misclassification
            
            return True
            
        except Exception as e:
            self.logger.error(f"Error validating bbox for {defect_type}: {e}")
            return False
    
    def _recalculate_stats_for_single_bbox(self, bbox, original_stats):
        """Recalculate statistics for single bounding box"""
        if not bbox:
            return original_stats
        
        confidence = bbox.get('confidence', bbox.get('confidence_score', 0))
        area = bbox.get('area', 0)
>>>>>>> 38e3a122
        
        new_stats = original_stats.copy()
        new_stats.update({
            'num_regions': 1,  # Single region
            'avg_confidence': confidence,
            'max_confidence': confidence,
            'min_confidence': confidence,
            'total_area': area,
            'avg_area': area,
            'single_bbox_per_type': True,
            'frame_optimized': True
        })

        return new_stats

    def _smart_final_decision_for_frames(self, result):
        """Make smart final decision for frames using real data only"""
        try:
            anomaly_detection = result.get('anomaly_detection', {})
            anomaly_score = anomaly_detection.get('anomaly_score', 0.0)
            
            # Use adaptive threshold
            adaptive_threshold = self.smart_config['current_anomaly_threshold']
            frame_threshold = adaptive_threshold
            
            detected_defects = result.get('detected_defect_types', [])
            
            # FIXED: Ensure no background in detected defects
            if 'background' in detected_defects:
                detected_defects.remove('background')
                result['detected_defect_types'] = detected_defects
            
            # Real decision logic only
            is_anomalous_adaptive = anomaly_score > frame_threshold
            has_defects = len(detected_defects) > 0
            
            # Critical defect check
            has_critical_defects = self._check_critical_defects_fast(result)

            if has_critical_defects:
                final_decision = 'DEFECT'
                decision_reason = 'critical_defects_frame'
            elif is_anomalous_adaptive and has_defects:
                final_decision = 'DEFECT'
                decision_reason = 'anomaly_and_defects_frame'
            elif is_anomalous_adaptive:
                final_decision = 'DEFECT'
                decision_reason = 'anomaly_only_frame'
            elif has_defects:
                final_decision = 'DEFECT'
                decision_reason = 'defects_only_frame'
            else:
                final_decision = 'GOOD'
                decision_reason = 'no_issues_frame'

            # Update result
            result['final_decision'] = final_decision
            result['frame_smart_decision'] = {
                'reason': decision_reason,
                'frame_threshold_used': frame_threshold,
                'original_threshold': adaptive_threshold,
                'anomaly_score': anomaly_score,
                'detected_defects_count': len(detected_defects),
                'has_critical_defects': has_critical_defects,
                'background_excluded': True
            }

            # Update anomaly detection
            anomaly_detection['threshold_used'] = frame_threshold
            anomaly_detection['decision'] = final_decision
            result['anomaly_detection'] = anomaly_detection

            return result

        except Exception as e:
            self.logger.error(f"Error in frame smart decision: {e}")
            return result

    def _check_critical_defects_fast(self, result):
        """Fast critical defect check for frames"""
        try:
<<<<<<< HEAD
            self.logger.info(f"Processing image with OpenAI analysis: {filename}")
=======
            defect_class = result.get('defect_classification', {})

            if 'defect_analysis' in defect_class:
                bboxes = defect_class['defect_analysis'].get('bounding_boxes', {})
            else:
                bboxes = defect_class.get('bounding_boxes', {})

            for defect_type, boxes in bboxes.items():
                if defect_type == 'background':  # Skip background
                    continue
                    
                if defect_type in ['missing_component', 'damaged']:
                    for box in boxes[:1]:  # Check only first box
                        area_pct = box.get('area_percentage', 0)
                        if area_pct > 3.0:
                            return True

            return False

        except Exception:
            return False

    def _apply_real_time_optimizations(self, result, fast_mode):
        """Apply real-time specific optimizations"""
        try:
            # Add processing metadata
            result['real_time_optimizations'] = {
                'adaptive_quality': self.smart_config['frame_optimizations']['adaptive_quality'],
                'model_caching': self.smart_config['frame_optimizations']['enable_model_caching'],
                'lightweight_analysis': fast_mode,
                'single_bbox_per_type': True,
                'background_class_skipped': True
            }
>>>>>>> 38e3a122
            
            return result

        except Exception as e:
            self.logger.error(f"Error applying real-time optimizations: {e}")
            return result

    def _update_frame_cache(self, result):
        """Update frame processing cache"""
        try:
            current_time = time.time()
            self.frame_cache['last_processed_time'] = current_time

            if result.get('final_decision') == 'GOOD':
                self.frame_cache['consecutive_good_frames'] += 1
            else:
                self.frame_cache['consecutive_good_frames'] = 0

        except Exception as e:
            self.logger.error(f"Error updating frame cache: {e}")

    def _process_frame_standard(self, image_data, filename, temp_file_path, fast_mode):
        """Standard frame processing fallback"""
        try:
            if fast_mode:
                result = self.detector.detect_anomaly(temp_file_path)
                if result:
                    result['processing_mode'] = 'standard_fast'
                    result['frame_mode'] = True
                    result['fast_mode'] = True
                    result['background_class_skipped'] = True
            else:
                result = self.detector.process_image(temp_file_path)
                if result:
                    result['processing_mode'] = 'standard_full'
                    result['frame_mode'] = True
                    result['fast_mode'] = False
                    result['background_class_skipped'] = True
            
            return result

        except Exception as e:
            self.logger.error(f"Error in standard frame processing: {e}")
            raise RuntimeError(f"Standard frame processing failed: {e}")
    
    def process_single_image(self, image_data, filename, temp_file_path=None, include_annotation=True, use_smart_processing=False):
        """Process single image - FIXED processing with background class skip"""
        if not self.is_initialized:
            raise RuntimeError("Detection service not initialized")

        try:
            self.logger.info(f"Processing image (smart: {use_smart_processing}): {filename}")

            if temp_file_path:
                image_path = temp_file_path
            else:
                temp_file = tempfile.NamedTemporaryFile(delete=False, suffix='.jpg')
                temp_file.write(image_data)
                temp_file.close()
                image_path = temp_file.name
<<<<<<< HEAD
            
            # Process using existing detector (now with OpenAI integration)
=======

>>>>>>> 38e3a122
            result = self.detector.process_image(image_path)
            
            if not result:
                raise RuntimeError("Image processing returned no result")
            
            # FIXED: Ensure background class is properly handled
            result = self._ensure_background_class_excluded(result)
            
            if use_smart_processing and self.smart_config['smart_enabled']:
                result = self._apply_integrated_smart_processing(result)
                result['processing_mode'] = 'smart_adaptive'
            else:
                result['processing_mode'] = 'standard'
            
            result['background_class_properly_handled'] = True
            
            if include_annotation:
                annotated_base64 = self._generate_annotated_image(image_path, result)
                if annotated_base64:
                    result['annotated_image_base64'] = annotated_base64
            
            if not temp_file_path and os.path.exists(image_path):
                os.remove(image_path)
            
<<<<<<< HEAD
            if result:
                self.logger.info(f"Image processed with OpenAI analysis - Decision: {result.get('final_decision')}")
=======
            self.logger.info(f"Image processed - Decision: {result.get('final_decision')}")
>>>>>>> 38e3a122
            
            return result

        except Exception as e:
            self.logger.error(f"Error processing image: {e}")
            if not temp_file_path and 'image_path' in locals() and os.path.exists(image_path):
                os.remove(image_path)
            raise RuntimeError(f"Image processing failed: {e}")
    
<<<<<<< HEAD
    def process_frame(self, image_data, filename, temp_file_path, fast_mode=True, include_annotation=True):
        """Process frame with OpenAI analysis (optimized for real-time)"""
        if not self.is_initialized:
            raise RuntimeError("Detection service not initialized")
        
        try:
            self.logger.info(f"Processing frame with OpenAI (fast: {fast_mode}): {filename}")
            
            # For fast mode, limit OpenAI analysis to critical decisions only
            if fast_mode:
                result = self._process_frame_fast_with_openai(temp_file_path)
            else:
                result = self.detector.process_image(temp_file_path)
            
            # Generate annotated image if requested
            if include_annotation and result:
                annotated_base64 = self._generate_annotated_image(temp_file_path, result, fast_mode=fast_mode)
                if annotated_base64:
                    result['annotated_image_base64'] = annotated_base64
            
            return result
            
        except Exception as e:
            self.logger.error(f"Error processing frame: {e}")
            raise
    
    def _process_frame_fast_with_openai(self, image_path):
        """Fast frame processing with selective OpenAI analysis"""
        try:
            # Use same detector logic as full mode for consistency
            result = self.detector.detect_anomaly(image_path)
            
            # Fast mode only skips OpenAI analysis, not core detection logic
            if result and 'anomaly_detection' in result:
                # Keep the same decision logic as full processing
                pass  # Don't modify the decision
            
=======
    def _ensure_background_class_excluded(self, result):
        """FIXED: Ensure background class is completely excluded from results"""
        try:
            # Check defect classification
            defect_classification = result.get('defect_classification', {})
            
            if defect_classification:
                # Remove background from detected defects
                if 'defect_analysis' in defect_classification:
                    detected_defects = defect_classification['defect_analysis'].get('detected_defects', [])
                    if 'background' in detected_defects:
                        detected_defects.remove('background')
                        defect_classification['defect_analysis']['detected_defects'] = detected_defects
                    
                    # Remove background from bounding boxes
                    bboxes = defect_classification['defect_analysis'].get('bounding_boxes', {})
                    if 'background' in bboxes:
                        del bboxes['background']
                        defect_classification['defect_analysis']['bounding_boxes'] = bboxes
                    
                    # Remove background from statistics
                    stats = defect_classification['defect_analysis'].get('defect_statistics', {})
                    if 'background' in stats:
                        del stats['background']
                        defect_classification['defect_analysis']['defect_statistics'] = stats
                
                # Also check top-level detected_defects
                detected_defects = result.get('detected_defect_types', [])
                if 'background' in detected_defects:
                    detected_defects.remove('background')
                    result['detected_defect_types'] = detected_defects
            
            return result
            
        except Exception as e:
            self.logger.error(f"Error excluding background class: {e}")
>>>>>>> 38e3a122
            return result
    
<<<<<<< HEAD
    def _generate_annotated_image(self, image_path, result, fast_mode=False):
        """Generate annotated image with OpenAI insights"""
=======
    def _generate_annotated_image(self, image_path, result):
        """Generate annotated image"""
>>>>>>> 38e3a122
        try:
            from utils.stateless_visualization import create_annotated_image_base64
            return create_annotated_image_base64(image_path, result)

        except ImportError:
            import cv2
            import base64
<<<<<<< HEAD
            
            image = cv2.imread(image_path)
            if image is None:
                return None
            
            annotated_image = self._annotate_image_with_openai_insights(image, result, fast_mode)
            
            _, buffer = cv2.imencode('.jpg', annotated_image, [cv2.IMWRITE_JPEG_QUALITY, 85])
            return base64.b64encode(buffer).decode('utf-8')
            
        except Exception as e:
            self.logger.error(f"Error generating annotated image: {e}")
            return None
    
    def _annotate_image_with_openai_insights(self, image, result, fast_mode=False):
        """Add annotations including OpenAI insights"""
=======

            image = cv2.imread(image_path)
            if image is None:
                return None

            annotated_image = self._annotate_image_with_insights(image, result)

            _, buffer = cv2.imencode('.jpg', annotated_image, [cv2.IMWRITE_JPEG_QUALITY, 85])
            return base64.b64encode(buffer).decode('utf-8')

        except Exception as e:
            self.logger.error(f"Error generating annotated image: {e}")
            return None

    def _annotate_image_with_insights(self, image, result):
        """Add annotations to image WITHOUT text overlays"""
>>>>>>> 38e3a122
        try:
            import cv2
            from config import DEFECT_COLORS, SPECIFIC_DEFECT_CLASSES

            annotated = image.copy()
            height, width = annotated.shape[:2]

            decision = result.get('final_decision', 'UNKNOWN')
            anomaly_score = result.get('anomaly_detection', {}).get('anomaly_score', 0.0)
<<<<<<< HEAD
            
            # Add border based on decision
=======

>>>>>>> 38e3a122
            if decision == 'GOOD':
                annotated = cv2.copyMakeBorder(annotated, 5, 5, 5, 5, cv2.BORDER_CONSTANT, value=(0, 255, 0))
                # REMOVED: cv2.putText for "GOOD"
            elif decision == 'DEFECT':
                annotated = cv2.copyMakeBorder(annotated, 10, 10, 10, 10, cv2.BORDER_CONSTANT, value=(0, 0, 255))
                # REMOVED: cv2.putText for "DEFECT"
                
<<<<<<< HEAD
                # Draw defect bounding boxes if available
                if result.get('defect_classification'):
                    self._draw_bounding_boxes(annotated, result['defect_classification'])
            
            # Add OpenAI confidence if available
            openai_analysis = result.get('anomaly_detection', {}).get('openai_analysis') or result.get('defect_classification', {}).get('openai_analysis')
            if openai_analysis and 'confidence_percentage' in openai_analysis:
                cv2.putText(annotated, f"AI Confidence: {openai_analysis['confidence_percentage']}%", 
                           (20, height - 60), cv2.FONT_HERSHEY_SIMPLEX, 0.6, (255, 255, 0), 2)
            
            # Add processing info
            cv2.putText(annotated, f"Score: {anomaly_score:.3f}", (20, height - 30),
                       cv2.FONT_HERSHEY_SIMPLEX, 0.7, (255, 255, 255), 2)
            
=======
                if result.get('defect_classification'):
                    self._draw_bounding_boxes(annotated, result['defect_classification'])
            
            # REMOVED: Score text overlay
            # REMOVED: Processing mode text overlay  
            # REMOVED: Background skip indicator
            
>>>>>>> 38e3a122
            return annotated

        except Exception as e:
            self.logger.error(f"Error annotating image: {e}")
            return image
<<<<<<< HEAD
    
    def _draw_bounding_boxes(self, image, defect_classification):
        """Draw bounding boxes for detected defects"""
        try:
            import cv2
            from config import DEFECT_COLORS, SPECIFIC_DEFECT_CLASSES
            
=======

    def _draw_bounding_boxes(self, image, defect_classification):
        """Draw bounding boxes for defects - excluding background"""
        try:
            import cv2
            from config import DEFECT_COLORS, SPECIFIC_DEFECT_CLASSES

>>>>>>> 38e3a122
            defect_analysis = defect_classification.get('defect_analysis', {})
            bounding_boxes = defect_analysis.get('bounding_boxes', {})

            if not bounding_boxes:
                bounding_boxes = defect_classification.get('bounding_boxes', {})

            for defect_type, boxes in bounding_boxes.items():
<<<<<<< HEAD
=======
                # FIXED: Skip background class
                if defect_type == 'background':
                    continue
                
>>>>>>> 38e3a122
                defect_class_id = None
                for class_id, class_name in SPECIFIC_DEFECT_CLASSES.items():
                    if class_name == defect_type:
                        defect_class_id = class_id
                        break

                if defect_class_id is not None and defect_class_id in DEFECT_COLORS:
                    color = DEFECT_COLORS[defect_class_id]
                else:
                    default_colors = [(255, 0, 0), (0, 255, 255), (255, 255, 0), (255, 0, 255), (0, 255, 0)]
                    color = default_colors[hash(defect_type) % len(default_colors)]

                for bbox in boxes:
                    x, y = bbox['x'], bbox['y']
                    w, h = bbox['width'], bbox['height']

                    thickness = 3 if bbox.get('frame_confidence_boosted') else 2
                    cv2.rectangle(image, (x, y), (x + w, y + h), color, thickness)

                    label = defect_type.upper()
                    if bbox.get('frame_confidence_boosted'):
                        label += "*"
                    if bbox.get('openai_corrected'):
                        label += "+"
                    
<<<<<<< HEAD
                    cv2.rectangle(image, (x, y), (x + w, y + h), color, 2)
                    cv2.putText(image, defect_type.upper(), (x, y - 5),
=======
                    cv2.putText(image, label, (x, y - 5),
>>>>>>> 38e3a122
                              cv2.FONT_HERSHEY_SIMPLEX, 0.5, color, 1)

        except Exception as e:
            self.logger.error(f"Error drawing bounding boxes: {e}")
<<<<<<< HEAD
=======

    def _apply_integrated_smart_processing(self, result):
        """Apply integrated smart processing to results with background exclusion"""
        try:
            if not self.smart_config['enable_intelligent_filtering']:
                return result

            defect_classification = result.get('defect_classification', {})

            if 'defect_analysis' in defect_classification:
                bounding_boxes = defect_classification['defect_analysis'].get('bounding_boxes', {})
                defect_statistics = defect_classification['defect_analysis'].get('defect_statistics', {})
            else:
                bounding_boxes = defect_classification.get('bounding_boxes', {})
                defect_statistics = defect_classification.get('defect_statistics', {})

            if not bounding_boxes:
                return result

            filtered_boxes = {}
            filtered_stats = {}
            original_count = sum(len(boxes) for boxes in bounding_boxes.values())

            for defect_type, boxes in bounding_boxes.items():
                # FIXED: Skip background class completely
                if not boxes or defect_type == 'background':
                    continue
                
                # FIXED: Take only single bounding box per type
                single_box = boxes[0] if boxes else None
                
                if single_box and self._validate_single_bbox(single_box, defect_type):
                    filtered_boxes[defect_type] = [single_box]
                    filtered_stats[defect_type] = self._recalculate_stats_for_single_bbox(
                        single_box, defect_statistics.get(defect_type, {})
                    )

            if 'defect_analysis' in defect_classification:
                defect_classification['defect_analysis']['bounding_boxes'] = filtered_boxes
                defect_classification['defect_analysis']['defect_statistics'] = filtered_stats
            else:
                defect_classification['bounding_boxes'] = filtered_boxes
                defect_classification['defect_statistics'] = filtered_stats

            result['detected_defect_types'] = list(filtered_boxes.keys())
            result = self._smart_final_decision_integrated(result)

            filtered_count = sum(len(boxes) for boxes in filtered_boxes.values())
            result['smart_processing'] = {
                'original_detections': original_count,
                'filtered_detections': filtered_count,
                'filtering_applied': True,
                'sensitivity_level': self.smart_config['anomaly_sensitivity'],
                'adaptive_threshold_used': self.smart_config['current_anomaly_threshold'],
                'background_class_excluded': True,
                'single_bbox_per_type_enforced': True
            }

            return result

        except Exception as e:
            self.logger.error(f"Error in integrated smart processing: {e}")
            return result
    
    def _smart_final_decision_integrated(self, result):
        """Make integrated smart final decision using real data only"""
        try:
            anomaly_detection = result.get('anomaly_detection', {})
            anomaly_score = anomaly_detection.get('anomaly_score', 0.0)

            adaptive_threshold = self.smart_config['current_anomaly_threshold']
            detected_defects = result.get('detected_defect_types', [])
            
            # FIXED: Ensure no background in detected defects
            if 'background' in detected_defects:
                detected_defects.remove('background')
                result['detected_defect_types'] = detected_defects
            
            has_critical_defects = False
            if result.get('defect_classification'):
                defect_class = result['defect_classification']
                if 'defect_analysis' in defect_class:
                    bboxes = defect_class['defect_analysis'].get('bounding_boxes', {})
                else:
                    bboxes = defect_class.get('bounding_boxes', {})

                for defect_type, boxes in bboxes.items():
                    if defect_type == 'background':  # Skip background
                        continue
                    for box in boxes:
                        area_pct = box.get('area_percentage', 0)
                        if defect_type in ['missing_component', 'damaged'] and area_pct > 5.0:
                            has_critical_defects = True
                            break
                        elif area_pct > 10.0:
                            has_critical_defects = True
                            break

            is_anomalous_adaptive = anomaly_score > adaptive_threshold
            has_significant_defects = len(detected_defects) > 0

            if has_critical_defects:
                final_decision = 'DEFECT'
                decision_reason = 'critical_defects_detected'
            elif is_anomalous_adaptive and has_significant_defects:
                final_decision = 'DEFECT'
                decision_reason = 'anomaly_and_defects'
            elif is_anomalous_adaptive:
                final_decision = 'DEFECT'
                decision_reason = 'high_anomaly_score'
            elif has_significant_defects and len(detected_defects) >= 2:
                final_decision = 'DEFECT'
                decision_reason = 'multiple_defects'
            elif has_significant_defects:
                final_decision = 'DEFECT'
                decision_reason = 'defects_detected'
            else:
                final_decision = 'GOOD'
                decision_reason = 'no_significant_issues'

            result['final_decision'] = final_decision
            result['smart_decision'] = {
                'reason': decision_reason,
                'adaptive_threshold_used': adaptive_threshold,
                'anomaly_score': anomaly_score,
                'is_anomalous_adaptive': is_anomalous_adaptive,
                'detected_defects_count': len(detected_defects),
                'has_critical_defects': has_critical_defects,
                'confidence_level': 'high' if abs(anomaly_score - adaptive_threshold) > 0.2 else 'medium',
                'background_excluded': True
            }

            anomaly_detection['threshold_used'] = adaptive_threshold
            anomaly_detection['decision'] = final_decision
            result['anomaly_detection'] = anomaly_detection

            return result

        except Exception as e:
            self.logger.error(f"Error in integrated smart final decision: {e}")
            return result
    
    # Keep existing health and status methods...
    def get_health_status(self):
        """Get health status"""
        from config import OPENAI_API_KEY
        
        base_status = {
            'detector': {
                'available': self.detector is not None,
                'ready': self.detector.is_ready() if self.detector else False,
                'status': 'operational' if self.detector and self.detector.is_ready() else 'not_ready'
            },
            'openai': {
                'available': bool(OPENAI_API_KEY),
                'status': 'operational' if OPENAI_API_KEY else 'not_configured'
            },
            'real_time_processing': {
                'enabled': True,
                'frame_optimizations': self.smart_config['frame_optimizations'],
                'model_warmup_done': self.frame_cache['model_warmup_done'],
                'adaptive_thresholds': True,
                'enhanced_detection': True,
                'background_class_skip': True  # FIXED
            },
            'smart_processing': {
                'enabled': self.smart_config['smart_enabled'],
                'integrated': True,
                'sensitivity_level': self.smart_config['anomaly_sensitivity'],
                'intelligent_filtering': self.smart_config['enable_intelligent_filtering'],
                'single_bbox_per_type': True  # FIXED
            },
            'overall_status': 'healthy' if self.is_initialized else 'degraded',
            'initialization_error': self.initialization_error,
            'mode': 'fixed_detection_with_background_skip'
        }
        
        return base_status
    
    def get_system_information(self):
        """Get system information"""
        if not self.detector:
            raise RuntimeError("Detector not available")
        
        try:
            from config import OPENAI_API_KEY, OPENAI_MODEL

            system_info = self.detector.get_system_info()

            system_info.update({
                'service_status': 'operational' if self.is_initialized else 'degraded',
                'real_time_processing': {
                    'enabled': True,
                    'frame_optimizations': self.smart_config['frame_optimizations'],
                    'enhanced_detection': True,
                    'adaptive_thresholds': True,
                    'model_warmup': self.frame_cache['model_warmup_done'],
                    'background_class_skip': True,  # FIXED
                    'single_bbox_per_type': True,  # FIXED
                    'features': ['fixed_detection', 'background_skip', 'single_bbox', 'smart_filtering', 'adaptive_sensitivity', 'frame_caching']
                },
                'smart_processing': {
                    'integrated': True,
                    'enabled': self.smart_config['smart_enabled'],
                    'current_config': self.get_smart_config(),
                    'features': ['adaptive_thresholds', 'intelligent_filtering', 'confidence_boosting', 'background_exclusion']
                },
                'openai_integration': {
                    'enabled': bool(OPENAI_API_KEY),
                    'model': OPENAI_MODEL if OPENAI_API_KEY else None,
                    'features': ['anomaly_analysis', 'defect_analysis', 'bbox_validation'] if OPENAI_API_KEY else []
                },
                'api_version': '1.0.0',
                'mode': 'fixed_detection_with_background_skip'
            })

            return system_info

        except Exception as e:
            self.logger.error(f"Error getting system info: {e}")
            raise RuntimeError(f"System info unavailable: {e}")
    
    def get_current_status(self):
        """Get current system status"""
        from config import OPENAI_API_KEY

        return {
            'system_ready': self.is_initialized,
            'detector_ready': self.detector.is_ready() if self.detector else False,
            'openai_ready': bool(OPENAI_API_KEY),
            'smart_processing_ready': self.smart_config['smart_enabled'],
            'real_time_ready': True,
            'processing_capabilities': {
                'single_image': self.detector is not None,
                'batch_processing': self.detector is not None,
                'real_time_frames': True,
                'smart_processing': self.smart_config['smart_enabled'],
                'enhanced_detection': True,
                'openai_analysis': bool(OPENAI_API_KEY),
                'frame_caching': self.smart_config['frame_optimizations']['enable_model_caching'],
                'background_class_skip': True,  # FIXED
                'single_bbox_per_type': True,  # FIXED
                'bbox_validation': bool(OPENAI_API_KEY)
            },
            'frame_cache_info': {
                'consecutive_good_frames': self.frame_cache['consecutive_good_frames'],
                'model_warmup_done': self.frame_cache['model_warmup_done'],
                'last_processed': self.frame_cache['last_processed_time']
            },
            'current_load': self._get_current_load(),
            'memory_usage': self._get_memory_usage(),
            'mode': 'fixed_detection_with_background_skip',
            'last_check': datetime.now().isoformat()
        }
    
    # Keep remaining utility methods...
    def set_smart_sensitivity(self, anomaly_sensitivity='medium', defect_sensitivity='medium'):
        """Set smart processing sensitivity levels"""
        valid_levels = ['low', 'medium', 'high']
        
        if anomaly_sensitivity in valid_levels:
            self.smart_config['anomaly_sensitivity'] = anomaly_sensitivity
        if defect_sensitivity in valid_levels:
            self.smart_config['defect_sensitivity'] = defect_sensitivity
        
        self._calculate_adaptive_thresholds()
        
        return {
            'anomaly_sensitivity': self.smart_config['anomaly_sensitivity'],
            'defect_sensitivity': self.smart_config['defect_sensitivity'],
            'calculated_anomaly_threshold': self.smart_config['current_anomaly_threshold'],
            'calculated_defect_threshold': self.smart_config['current_defect_threshold']
        }
    
    def get_smart_config(self):
        """Get current smart configuration"""
        return {
            'enabled': self.smart_config['smart_enabled'],
            'sensitivity_levels': {
                'anomaly': self.smart_config['anomaly_sensitivity'],
                'defect': self.smart_config['defect_sensitivity']
            },
            'calculated_thresholds': {
                'anomaly': self.smart_config['current_anomaly_threshold'],
                'defect': self.smart_config['current_defect_threshold']
            },
            'filtering_settings': {
                'max_defects_per_type': self.smart_config['max_defects_per_type'],
                'min_area_threshold': self.smart_config['min_defect_area_threshold'],
                'nms_enabled': self.smart_config['enable_nms'],
                'intelligent_filtering': self.smart_config['enable_intelligent_filtering'],
                'background_class_skip': self.smart_config['background_class_skip']  # FIXED
            },
            'frame_optimizations': self.smart_config['frame_optimizations'],
            'background_class_properly_handled': True,  # FIXED
            'single_bbox_per_type_enforced': True  # FIXED
        }
>>>>>>> 38e3a122
    
    def update_thresholds(self, new_thresholds):
        """Update detection thresholds"""
        try:
            for key, value in new_thresholds.items():
                if key in ['anomaly_threshold', 'defect_confidence_threshold']:
                    if not isinstance(value, (int, float)) or not (0 <= value <= 1):
                        raise ValueError(f"Invalid value for {key}: must be between 0 and 1")
<<<<<<< HEAD
            
=======

>>>>>>> 38e3a122
            self.config.update(new_thresholds)
            self.logger.info(f"Thresholds updated: {new_thresholds}")
            return True

        except Exception as e:
            self.logger.error(f"Error updating thresholds: {e}")
            return False

    def get_thresholds(self):
        """Get current detection thresholds"""
        return {
            'standard_thresholds': self.config,
            'smart_settings': self.get_smart_config(),
            'configurable': True,
            'storage': 'in-memory',
            'last_updated': datetime.now().isoformat(),
            'background_class_skip_enabled': True,  # FIXED
            'single_bbox_per_type_enabled': True  # FIXED
        }

    def _get_current_load(self):
        """Get current system load"""
        try:
            import psutil
            return {
                'cpu_percent': psutil.cpu_percent(interval=0.1),
                'memory_percent': psutil.virtual_memory().percent,
                'status': 'normal'
            }
        except ImportError:
            return {
                'cpu_percent': 0,
                'memory_percent': 0,
                'status': 'monitoring_unavailable'
            }

    def _get_memory_usage(self):
        """Get memory usage information"""
        try:
            import psutil
            memory = psutil.virtual_memory()
            return {
                'total_gb': round(memory.total / (1024**3), 2),
                'available_gb': round(memory.available / (1024**3), 2),
                'used_gb': round(memory.used / (1024**3), 2),
                'percent_used': memory.percent,
<<<<<<< HEAD
                'mode': 'stateless_with_openai'
=======
                'mode': 'fixed_detection_with_background_skip'
>>>>>>> 38e3a122
            }
        except ImportError:
            return {
                'total_gb': 0,
                'available_gb': 0,
                'used_gb': 0,
                'percent_used': 0,
<<<<<<< HEAD
                'mode': 'stateless_with_openai'
=======
                'mode': 'fixed_detection_with_background_skip'
>>>>>>> 38e3a122
            }<|MERGE_RESOLUTION|>--- conflicted
+++ resolved
@@ -1,14 +1,8 @@
-<<<<<<< HEAD
-# services/detection_service.py - Enhanced with OpenAI
-"""
-Detection Service with OpenAI integration for enhanced analysis
-=======
 """
 Detection Service FIXED - Background class skip and accurate bounding boxes
 Background class (0) completely skipped from defect processing
 Accurate single bounding box per defect type
 OpenAI validation integration for bounding box accuracy
->>>>>>> 38e3a122
 """
 
 import os
@@ -22,12 +16,8 @@
 
 
 class DetectionService:
-<<<<<<< HEAD
-    """Detection Service with OpenAI-enhanced analysis"""
-=======
     """FIXED Detection Service - Proper background handling and accurate detection"""
->>>>>>> 38e3a122
-    
+
     def __init__(self):
         self.detector = None
         self.is_initialized = False
@@ -78,72 +68,27 @@
         self._initialize_components()
 
     def _initialize_components(self):
-<<<<<<< HEAD
-        """Initialize detection components with OpenAI support"""
-        try:
-            self.logger.info("Initializing detection service with OpenAI integration...")
-            
-            # Initialize main detector
-=======
         """Initialize detection components - requires real detector"""
         try:
             self.logger.info("Initializing FIXED detection service...")
-            
->>>>>>> 38e3a122
+
             self.detector = create_detector()
 
             if not self.detector or not self.detector.is_ready():
                 raise RuntimeError("Detector initialization failed or not ready")
-            
+
             self._calculate_adaptive_thresholds()
             self._warmup_models()
 
             self.is_initialized = True
-<<<<<<< HEAD
-            self.logger.info("Detection service with OpenAI integration ready")
-            
-        except Exception as e:
-            self.initialization_error = str(e)
-            self.logger.error(f"Detection service initialization failed: {e}")
-=======
             self.logger.info("FIXED detection service ready - background class skip enabled")
-            
+
         except Exception as e:
             self.initialization_error = str(e)
             self.logger.error(f"FIXED detection service initialization failed: {e}")
->>>>>>> 38e3a122
             self.is_initialized = False
             raise RuntimeError(f"Detection service initialization failed: {e}")
-    
-<<<<<<< HEAD
-    def get_health_status(self):
-        """Get health status including OpenAI availability"""
-        from config import OPENAI_API_KEY
-        
-        return {
-            'detector': {
-                'available': self.detector is not None,
-                'ready': self.detector.is_ready() if self.detector else False,
-                'status': 'operational' if self.detector and self.detector.is_ready() else 'not_ready'
-            },
-            'openai': {
-                'available': bool(OPENAI_API_KEY),
-                'status': 'operational' if OPENAI_API_KEY else 'not_configured'
-            },
-            'overall_status': 'healthy' if self.is_initialized else 'degraded',
-            'initialization_error': self.initialization_error,
-            'mode': 'stateless_with_openai'
-        }
-    
-    def get_system_information(self):
-        """Get system information including OpenAI integration status"""
-        if not self.detector:
-            return {
-                'status': 'not_initialized',
-                'error': 'Detector not available',
-                'mode': 'stateless_with_openai'
-            }
-=======
+
     def _warmup_models(self):
         """Warmup models for faster real-time processing"""
         try:
@@ -162,12 +107,12 @@
                 self.logger.info("Model warmup completed")
             except Exception as warmup_error:
                 self.logger.warning(f"Model warmup failed: {warmup_error}")
-            
+
             os.unlink(temp_file.name)
-            
+
         except Exception as e:
             self.logger.warning(f"Model warmup setup failed: {e}")
-    
+
     def _calculate_adaptive_thresholds(self):
         """Calculate adaptive thresholds for real-time processing"""
         anomaly_sens = self.smart_config['anomaly_sensitivity']
@@ -175,8 +120,7 @@
 
         self.smart_config['current_anomaly_threshold'] = self.smart_config['sensitivity_thresholds']['anomaly'][anomaly_sens]
         self.smart_config['current_defect_threshold'] = self.smart_config['sensitivity_thresholds']['defect'][defect_sens]
->>>>>>> 38e3a122
-        
+
         self.logger.info(f"Adaptive thresholds - Anomaly: {self.smart_config['current_anomaly_threshold']}, "
                         f"Defect: {self.smart_config['current_defect_threshold']}")
 
@@ -191,31 +135,8 @@
         start_time = time.time()
 
         try:
-<<<<<<< HEAD
-            from config import OPENAI_API_KEY, OPENAI_MODEL
-            
-            system_info = self.detector.get_system_info()
-            
-            # Add OpenAI integration info
-            system_info.update({
-                'service_status': 'operational' if self.is_initialized else 'degraded',
-                'openai_integration': {
-                    'enabled': bool(OPENAI_API_KEY),
-                    'model': OPENAI_MODEL if OPENAI_API_KEY else None,
-                    'features': ['anomaly_analysis', 'defect_analysis'] if OPENAI_API_KEY else []
-                },
-                'components': {
-                    'main_detector': True,
-                    'openai_analyzer': bool(OPENAI_API_KEY),
-                    'database': False,
-                    'file_storage': False
-                },
-                'api_version': '1.0.0',
-                'mode': 'stateless_with_openai'
-            })
-=======
             self.logger.info(f"Processing FIXED frame (smart: {use_smart_processing}, fast: {fast_mode}): {filename}")
-            
+
             # Update sensitivity if provided
             if sensitivity_level and sensitivity_level in ['low', 'medium', 'high']:
                 self._update_sensitivity_for_frame(sensitivity_level)
@@ -223,8 +144,7 @@
             # Check if we can skip processing for consecutive good frames
             if fast_mode and self._should_skip_processing():
                 return self._create_skip_result(filename, start_time)
->>>>>>> 38e3a122
-            
+
             # Process with FIXED detection
             if use_smart_processing and self.smart_config['smart_enabled']:
                 result = self._process_frame_with_fixed_detection(
@@ -234,22 +154,22 @@
                 result = self._process_frame_standard(
                     image_data, filename, temp_file_path, fast_mode
                 )
-            
+
             if not result:
                 raise RuntimeError("Frame processing returned no result")
-            
+
             # Apply real-time optimizations
             result = self._apply_real_time_optimizations(result, fast_mode)
-            
+
             # Update frame cache
             self._update_frame_cache(result)
-            
+
             # Generate annotation if requested
             if include_annotation:
                 annotated_base64 = self._generate_annotated_image(temp_file_path, result)
                 if annotated_base64:
                     result['annotated_image_base64'] = annotated_base64
-            
+
             # Add real-time metadata
             result.update({
                 'frame_mode': True,
@@ -260,49 +180,16 @@
                 'frame_optimizations': self.smart_config['frame_optimizations'],
                 'background_class_skipped': True  # FIXED: Confirm background skipped
             })
-            
+
             self.logger.info(f"FIXED frame processed - Decision: {result.get('final_decision')} "
                            f"in {time.time() - start_time:.3f}s")
 
             return result
 
         except Exception as e:
-<<<<<<< HEAD
-            self.logger.error(f"Error getting system info: {e}")
-            return {
-                'status': 'error',
-                'error': str(e),
-                'mode': 'stateless_with_openai'
-            }
-    
-    def get_current_status(self):
-        """Get current system status"""
-        from config import OPENAI_API_KEY
-        
-        return {
-            'system_ready': self.is_initialized,
-            'detector_ready': self.detector.is_ready() if self.detector else False,
-            'openai_ready': bool(OPENAI_API_KEY),
-            'processing_capabilities': {
-                'single_image': self.detector is not None,
-                'batch_processing': self.detector is not None,
-                'openai_analysis': bool(OPENAI_API_KEY),
-                'enhanced_analysis': bool(OPENAI_API_KEY)
-            },
-            'current_load': self._get_current_load(),
-            'memory_usage': self._get_memory_usage(),
-            'mode': 'stateless_with_openai',
-            'last_check': datetime.now().isoformat()
-        }
-    
-    def process_single_image(self, image_data, filename, temp_file_path=None, include_annotation=True):
-        """Process single image with OpenAI-enhanced analysis"""
-        if not self.is_initialized:
-            raise RuntimeError("Detection service not initialized")
-=======
             self.logger.error(f"Error processing FIXED frame: {e}")
             raise RuntimeError(f"Frame processing failed: {e}")
-    
+
     def _update_sensitivity_for_frame(self, sensitivity_level):
         """Update sensitivity dynamically for frame processing"""
         self.smart_config['anomaly_sensitivity'] = sensitivity_level
@@ -316,7 +203,7 @@
 
         threshold = self.smart_config['frame_optimizations']['skip_consecutive_good_threshold']
         return self.frame_cache['consecutive_good_frames'] >= threshold
-    
+
     def _create_skip_result(self, filename, start_time):
         """Create result for skipped frames - minimal processing"""
         return {
@@ -335,24 +222,24 @@
             'consecutive_good_count': self.frame_cache['consecutive_good_frames'],
             'background_class_skipped': True
         }
-    
+
     def _process_frame_with_fixed_detection(self, image_data, filename, temp_file_path, fast_mode):
         """Process frame using FIXED detection with background class skip"""
         try:
             # Use FIXED process_single_image
-            result = self.process_single_image(image_data, filename, temp_file_path, 
+            result = self.process_single_image(image_data, filename, temp_file_path,
                                              include_annotation=False, use_smart_processing=True)
-            
+
             if not result:
                 raise RuntimeError("Fixed detection returned no result")
-            
+
             # Apply frame-specific processing with background class validation
             result = self._apply_fixed_frame_analysis(result, temp_file_path, fast_mode)
-            
+
             # Apply smart processing if enabled
             if self.smart_config['enable_intelligent_filtering']:
                 result = self._apply_smart_processing_for_frames(result)
-            
+
             # Apply smart final decision
             result = self._smart_final_decision_for_frames(result)
 
@@ -361,52 +248,52 @@
         except Exception as e:
             self.logger.error(f"Error in FIXED frame processing: {e}")
             raise RuntimeError(f"Fixed frame processing failed: {e}")
-    
+
     def _apply_fixed_frame_analysis(self, result, temp_file_path, fast_mode):
         """Apply fixed frame analysis ensuring background class is properly handled"""
         try:
             # Get defect classification results
             defect_classification = result.get('defect_classification', {})
-            
+
             if defect_classification:
                 # Verify that background class was properly skipped
                 detected_defects = defect_classification.get('defect_analysis', {}).get('detected_defects', [])
-                
+
                 # FIXED: Ensure no background class in detected defects
                 if 'background' in detected_defects:
                     self.logger.warning("Background class detected in results - removing")
                     detected_defects.remove('background')
-                    
+
                     # Update results
                     if 'defect_analysis' in defect_classification:
                         defect_classification['defect_analysis']['detected_defects'] = detected_defects
-                        
+
                         # Remove background from bounding boxes if present
                         bboxes = defect_classification['defect_analysis'].get('bounding_boxes', {})
                         if 'background' in bboxes:
                             del bboxes['background']
                             defect_classification['defect_analysis']['bounding_boxes'] = bboxes
-                        
+
                         # Remove background from statistics if present
                         stats = defect_classification['defect_analysis'].get('defect_statistics', {})
                         if 'background' in stats:
                             del stats['background']
                             defect_classification['defect_analysis']['defect_statistics'] = stats
-                    
+
                     result['defect_classification'] = defect_classification
                     result['detected_defect_types'] = detected_defects
-                
+
                 # Add frame-specific enhancements
                 result['frame_enhanced_detection'] = True
                 result['background_class_properly_skipped'] = True
                 result['single_bbox_per_defect_type'] = True
-            
+
             return result
 
         except Exception as e:
             self.logger.error(f"Error in fixed frame analysis: {e}")
             return result
-    
+
     def _apply_smart_processing_for_frames(self, result):
         """Apply smart processing for real-time frames with single bbox enforcement"""
         try:
@@ -422,7 +309,7 @@
 
             if not bounding_boxes:
                 return result
-            
+
             # FIXED: Ensure single bounding box per defect type
             filtered_boxes = {}
             filtered_stats = {}
@@ -430,10 +317,10 @@
             for defect_type, boxes in bounding_boxes.items():
                 if not boxes or defect_type == 'background':  # Skip background
                     continue
-                
+
                 # FIXED: Take only the first (and should be only) bounding box
                 single_box = boxes[0] if boxes else None
-                
+
                 if single_box:
                     # Validate the bounding box
                     if self._validate_single_bbox(single_box, defect_type):
@@ -441,7 +328,7 @@
                         filtered_stats[defect_type] = self._recalculate_stats_for_single_bbox(
                             single_box, defect_statistics.get(defect_type, {})
                         )
-            
+
             # Update result
             if 'defect_analysis' in defect_classification:
                 defect_classification['defect_analysis']['bounding_boxes'] = filtered_boxes
@@ -453,61 +340,60 @@
             result['detected_defect_types'] = list(filtered_boxes.keys())
             result['frame_smart_processing'] = True
             result['single_bbox_enforced'] = True
-            
+
             return result
 
         except Exception as e:
             self.logger.error(f"Error in frame smart processing: {e}")
             return result
-    
+
     def _validate_single_bbox(self, bbox, defect_type):
         """Validate single bounding box for reasonableness"""
         try:
             # Check basic properties
             if not bbox or not isinstance(bbox, dict):
                 return False
-            
+
             # Check required fields
             required_fields = ['x', 'y', 'width', 'height', 'area_percentage']
             for field in required_fields:
                 if field not in bbox:
                     return False
-            
+
             # Validate coordinates
             x, y, w, h = bbox['x'], bbox['y'], bbox['width'], bbox['height']
             if x < 0 or y < 0 or w <= 0 or h <= 0:
                 return False
-            
+
             # Check area percentage is reasonable
             area_pct = bbox.get('area_percentage', 0)
             if area_pct <= 0 or area_pct > 100:
                 return False
-            
+
             # Check confidence if available
             confidence = bbox.get('confidence', bbox.get('confidence_score', 0))
             if confidence < 0 or confidence > 1:
                 return False
-            
+
             # Defect-specific validation
             if defect_type == 'missing_component' and area_pct > 90:
                 self.logger.warning(f"Missing component covers {area_pct}% - possibly incorrect")
                 return False  # Likely misclassification
-            
+
             return True
-            
+
         except Exception as e:
             self.logger.error(f"Error validating bbox for {defect_type}: {e}")
             return False
-    
+
     def _recalculate_stats_for_single_bbox(self, bbox, original_stats):
         """Recalculate statistics for single bounding box"""
         if not bbox:
             return original_stats
-        
+
         confidence = bbox.get('confidence', bbox.get('confidence_score', 0))
         area = bbox.get('area', 0)
->>>>>>> 38e3a122
-        
+
         new_stats = original_stats.copy()
         new_stats.update({
             'num_regions': 1,  # Single region
@@ -527,22 +413,22 @@
         try:
             anomaly_detection = result.get('anomaly_detection', {})
             anomaly_score = anomaly_detection.get('anomaly_score', 0.0)
-            
+
             # Use adaptive threshold
             adaptive_threshold = self.smart_config['current_anomaly_threshold']
             frame_threshold = adaptive_threshold
-            
+
             detected_defects = result.get('detected_defect_types', [])
-            
+
             # FIXED: Ensure no background in detected defects
             if 'background' in detected_defects:
                 detected_defects.remove('background')
                 result['detected_defect_types'] = detected_defects
-            
+
             # Real decision logic only
             is_anomalous_adaptive = anomaly_score > frame_threshold
             has_defects = len(detected_defects) > 0
-            
+
             # Critical defect check
             has_critical_defects = self._check_critical_defects_fast(result)
 
@@ -588,9 +474,6 @@
     def _check_critical_defects_fast(self, result):
         """Fast critical defect check for frames"""
         try:
-<<<<<<< HEAD
-            self.logger.info(f"Processing image with OpenAI analysis: {filename}")
-=======
             defect_class = result.get('defect_classification', {})
 
             if 'defect_analysis' in defect_class:
@@ -601,7 +484,7 @@
             for defect_type, boxes in bboxes.items():
                 if defect_type == 'background':  # Skip background
                     continue
-                    
+
                 if defect_type in ['missing_component', 'damaged']:
                     for box in boxes[:1]:  # Check only first box
                         area_pct = box.get('area_percentage', 0)
@@ -624,8 +507,7 @@
                 'single_bbox_per_type': True,
                 'background_class_skipped': True
             }
->>>>>>> 38e3a122
-            
+
             return result
 
         except Exception as e:
@@ -663,13 +545,13 @@
                     result['frame_mode'] = True
                     result['fast_mode'] = False
                     result['background_class_skipped'] = True
-            
+
             return result
 
         except Exception as e:
             self.logger.error(f"Error in standard frame processing: {e}")
             raise RuntimeError(f"Standard frame processing failed: {e}")
-    
+
     def process_single_image(self, image_data, filename, temp_file_path=None, include_annotation=True, use_smart_processing=False):
         """Process single image - FIXED processing with background class skip"""
         if not self.is_initialized:
@@ -685,43 +567,33 @@
                 temp_file.write(image_data)
                 temp_file.close()
                 image_path = temp_file.name
-<<<<<<< HEAD
-            
-            # Process using existing detector (now with OpenAI integration)
-=======
-
->>>>>>> 38e3a122
+
             result = self.detector.process_image(image_path)
-            
+
             if not result:
                 raise RuntimeError("Image processing returned no result")
-            
+
             # FIXED: Ensure background class is properly handled
             result = self._ensure_background_class_excluded(result)
-            
+
             if use_smart_processing and self.smart_config['smart_enabled']:
                 result = self._apply_integrated_smart_processing(result)
                 result['processing_mode'] = 'smart_adaptive'
             else:
                 result['processing_mode'] = 'standard'
-            
+
             result['background_class_properly_handled'] = True
-            
+
             if include_annotation:
                 annotated_base64 = self._generate_annotated_image(image_path, result)
                 if annotated_base64:
                     result['annotated_image_base64'] = annotated_base64
-            
+
             if not temp_file_path and os.path.exists(image_path):
                 os.remove(image_path)
-            
-<<<<<<< HEAD
-            if result:
-                self.logger.info(f"Image processed with OpenAI analysis - Decision: {result.get('final_decision')}")
-=======
+
             self.logger.info(f"Image processed - Decision: {result.get('final_decision')}")
->>>>>>> 38e3a122
-            
+
             return result
 
         except Exception as e:
@@ -729,52 +601,13 @@
             if not temp_file_path and 'image_path' in locals() and os.path.exists(image_path):
                 os.remove(image_path)
             raise RuntimeError(f"Image processing failed: {e}")
-    
-<<<<<<< HEAD
-    def process_frame(self, image_data, filename, temp_file_path, fast_mode=True, include_annotation=True):
-        """Process frame with OpenAI analysis (optimized for real-time)"""
-        if not self.is_initialized:
-            raise RuntimeError("Detection service not initialized")
-        
-        try:
-            self.logger.info(f"Processing frame with OpenAI (fast: {fast_mode}): {filename}")
-            
-            # For fast mode, limit OpenAI analysis to critical decisions only
-            if fast_mode:
-                result = self._process_frame_fast_with_openai(temp_file_path)
-            else:
-                result = self.detector.process_image(temp_file_path)
-            
-            # Generate annotated image if requested
-            if include_annotation and result:
-                annotated_base64 = self._generate_annotated_image(temp_file_path, result, fast_mode=fast_mode)
-                if annotated_base64:
-                    result['annotated_image_base64'] = annotated_base64
-            
-            return result
-            
-        except Exception as e:
-            self.logger.error(f"Error processing frame: {e}")
-            raise
-    
-    def _process_frame_fast_with_openai(self, image_path):
-        """Fast frame processing with selective OpenAI analysis"""
-        try:
-            # Use same detector logic as full mode for consistency
-            result = self.detector.detect_anomaly(image_path)
-            
-            # Fast mode only skips OpenAI analysis, not core detection logic
-            if result and 'anomaly_detection' in result:
-                # Keep the same decision logic as full processing
-                pass  # Don't modify the decision
-            
-=======
+
     def _ensure_background_class_excluded(self, result):
         """FIXED: Ensure background class is completely excluded from results"""
         try:
             # Check defect classification
             defect_classification = result.get('defect_classification', {})
-            
+
             if defect_classification:
                 # Remove background from detected defects
                 if 'defect_analysis' in defect_classification:
@@ -782,39 +615,33 @@
                     if 'background' in detected_defects:
                         detected_defects.remove('background')
                         defect_classification['defect_analysis']['detected_defects'] = detected_defects
-                    
+
                     # Remove background from bounding boxes
                     bboxes = defect_classification['defect_analysis'].get('bounding_boxes', {})
                     if 'background' in bboxes:
                         del bboxes['background']
                         defect_classification['defect_analysis']['bounding_boxes'] = bboxes
-                    
+
                     # Remove background from statistics
                     stats = defect_classification['defect_analysis'].get('defect_statistics', {})
                     if 'background' in stats:
                         del stats['background']
                         defect_classification['defect_analysis']['defect_statistics'] = stats
-                
+
                 # Also check top-level detected_defects
                 detected_defects = result.get('detected_defect_types', [])
                 if 'background' in detected_defects:
                     detected_defects.remove('background')
                     result['detected_defect_types'] = detected_defects
-            
-            return result
-            
+
+            return result
+
         except Exception as e:
             self.logger.error(f"Error excluding background class: {e}")
->>>>>>> 38e3a122
-            return result
-    
-<<<<<<< HEAD
-    def _generate_annotated_image(self, image_path, result, fast_mode=False):
-        """Generate annotated image with OpenAI insights"""
-=======
+            return result
+
     def _generate_annotated_image(self, image_path, result):
         """Generate annotated image"""
->>>>>>> 38e3a122
         try:
             from utils.stateless_visualization import create_annotated_image_base64
             return create_annotated_image_base64(image_path, result)
@@ -822,41 +649,22 @@
         except ImportError:
             import cv2
             import base64
-<<<<<<< HEAD
-            
+
             image = cv2.imread(image_path)
             if image is None:
                 return None
-            
-            annotated_image = self._annotate_image_with_openai_insights(image, result, fast_mode)
-            
+
+            annotated_image = self._annotate_image_with_insights(image, result)
+
             _, buffer = cv2.imencode('.jpg', annotated_image, [cv2.IMWRITE_JPEG_QUALITY, 85])
             return base64.b64encode(buffer).decode('utf-8')
-            
+
         except Exception as e:
             self.logger.error(f"Error generating annotated image: {e}")
             return None
-    
-    def _annotate_image_with_openai_insights(self, image, result, fast_mode=False):
-        """Add annotations including OpenAI insights"""
-=======
-
-            image = cv2.imread(image_path)
-            if image is None:
-                return None
-
-            annotated_image = self._annotate_image_with_insights(image, result)
-
-            _, buffer = cv2.imencode('.jpg', annotated_image, [cv2.IMWRITE_JPEG_QUALITY, 85])
-            return base64.b64encode(buffer).decode('utf-8')
-
-        except Exception as e:
-            self.logger.error(f"Error generating annotated image: {e}")
-            return None
 
     def _annotate_image_with_insights(self, image, result):
         """Add annotations to image WITHOUT text overlays"""
->>>>>>> 38e3a122
         try:
             import cv2
             from config import DEFECT_COLORS, SPECIFIC_DEFECT_CLASSES
@@ -866,65 +674,33 @@
 
             decision = result.get('final_decision', 'UNKNOWN')
             anomaly_score = result.get('anomaly_detection', {}).get('anomaly_score', 0.0)
-<<<<<<< HEAD
-            
-            # Add border based on decision
-=======
-
->>>>>>> 38e3a122
+
             if decision == 'GOOD':
                 annotated = cv2.copyMakeBorder(annotated, 5, 5, 5, 5, cv2.BORDER_CONSTANT, value=(0, 255, 0))
                 # REMOVED: cv2.putText for "GOOD"
             elif decision == 'DEFECT':
                 annotated = cv2.copyMakeBorder(annotated, 10, 10, 10, 10, cv2.BORDER_CONSTANT, value=(0, 0, 255))
                 # REMOVED: cv2.putText for "DEFECT"
-                
-<<<<<<< HEAD
-                # Draw defect bounding boxes if available
+
                 if result.get('defect_classification'):
                     self._draw_bounding_boxes(annotated, result['defect_classification'])
-            
-            # Add OpenAI confidence if available
-            openai_analysis = result.get('anomaly_detection', {}).get('openai_analysis') or result.get('defect_classification', {}).get('openai_analysis')
-            if openai_analysis and 'confidence_percentage' in openai_analysis:
-                cv2.putText(annotated, f"AI Confidence: {openai_analysis['confidence_percentage']}%", 
-                           (20, height - 60), cv2.FONT_HERSHEY_SIMPLEX, 0.6, (255, 255, 0), 2)
-            
-            # Add processing info
-            cv2.putText(annotated, f"Score: {anomaly_score:.3f}", (20, height - 30),
-                       cv2.FONT_HERSHEY_SIMPLEX, 0.7, (255, 255, 255), 2)
-            
-=======
-                if result.get('defect_classification'):
-                    self._draw_bounding_boxes(annotated, result['defect_classification'])
-            
+
             # REMOVED: Score text overlay
-            # REMOVED: Processing mode text overlay  
+            # REMOVED: Processing mode text overlay
             # REMOVED: Background skip indicator
-            
->>>>>>> 38e3a122
+
             return annotated
 
         except Exception as e:
             self.logger.error(f"Error annotating image: {e}")
             return image
-<<<<<<< HEAD
-    
+
     def _draw_bounding_boxes(self, image, defect_classification):
-        """Draw bounding boxes for detected defects"""
+        """Draw bounding boxes for defects - excluding background"""
         try:
             import cv2
             from config import DEFECT_COLORS, SPECIFIC_DEFECT_CLASSES
-            
-=======
-
-    def _draw_bounding_boxes(self, image, defect_classification):
-        """Draw bounding boxes for defects - excluding background"""
-        try:
-            import cv2
-            from config import DEFECT_COLORS, SPECIFIC_DEFECT_CLASSES
-
->>>>>>> 38e3a122
+
             defect_analysis = defect_classification.get('defect_analysis', {})
             bounding_boxes = defect_analysis.get('bounding_boxes', {})
 
@@ -932,13 +708,10 @@
                 bounding_boxes = defect_classification.get('bounding_boxes', {})
 
             for defect_type, boxes in bounding_boxes.items():
-<<<<<<< HEAD
-=======
                 # FIXED: Skip background class
                 if defect_type == 'background':
                     continue
-                
->>>>>>> 38e3a122
+
                 defect_class_id = None
                 for class_id, class_name in SPECIFIC_DEFECT_CLASSES.items():
                     if class_name == defect_type:
@@ -963,19 +736,12 @@
                         label += "*"
                     if bbox.get('openai_corrected'):
                         label += "+"
-                    
-<<<<<<< HEAD
-                    cv2.rectangle(image, (x, y), (x + w, y + h), color, 2)
-                    cv2.putText(image, defect_type.upper(), (x, y - 5),
-=======
+
                     cv2.putText(image, label, (x, y - 5),
->>>>>>> 38e3a122
                               cv2.FONT_HERSHEY_SIMPLEX, 0.5, color, 1)
 
         except Exception as e:
             self.logger.error(f"Error drawing bounding boxes: {e}")
-<<<<<<< HEAD
-=======
 
     def _apply_integrated_smart_processing(self, result):
         """Apply integrated smart processing to results with background exclusion"""
@@ -1003,10 +769,10 @@
                 # FIXED: Skip background class completely
                 if not boxes or defect_type == 'background':
                     continue
-                
+
                 # FIXED: Take only single bounding box per type
                 single_box = boxes[0] if boxes else None
-                
+
                 if single_box and self._validate_single_bbox(single_box, defect_type):
                     filtered_boxes[defect_type] = [single_box]
                     filtered_stats[defect_type] = self._recalculate_stats_for_single_bbox(
@@ -1039,7 +805,7 @@
         except Exception as e:
             self.logger.error(f"Error in integrated smart processing: {e}")
             return result
-    
+
     def _smart_final_decision_integrated(self, result):
         """Make integrated smart final decision using real data only"""
         try:
@@ -1048,12 +814,12 @@
 
             adaptive_threshold = self.smart_config['current_anomaly_threshold']
             detected_defects = result.get('detected_defect_types', [])
-            
+
             # FIXED: Ensure no background in detected defects
             if 'background' in detected_defects:
                 detected_defects.remove('background')
                 result['detected_defect_types'] = detected_defects
-            
+
             has_critical_defects = False
             if result.get('defect_classification'):
                 defect_class = result['defect_classification']
@@ -1117,12 +883,12 @@
         except Exception as e:
             self.logger.error(f"Error in integrated smart final decision: {e}")
             return result
-    
+
     # Keep existing health and status methods...
     def get_health_status(self):
         """Get health status"""
         from config import OPENAI_API_KEY
-        
+
         base_status = {
             'detector': {
                 'available': self.detector is not None,
@@ -1152,14 +918,14 @@
             'initialization_error': self.initialization_error,
             'mode': 'fixed_detection_with_background_skip'
         }
-        
+
         return base_status
-    
+
     def get_system_information(self):
         """Get system information"""
         if not self.detector:
             raise RuntimeError("Detector not available")
-        
+
         try:
             from config import OPENAI_API_KEY, OPENAI_MODEL
 
@@ -1197,7 +963,7 @@
         except Exception as e:
             self.logger.error(f"Error getting system info: {e}")
             raise RuntimeError(f"System info unavailable: {e}")
-    
+
     def get_current_status(self):
         """Get current system status"""
         from config import OPENAI_API_KEY
@@ -1230,26 +996,26 @@
             'mode': 'fixed_detection_with_background_skip',
             'last_check': datetime.now().isoformat()
         }
-    
+
     # Keep remaining utility methods...
     def set_smart_sensitivity(self, anomaly_sensitivity='medium', defect_sensitivity='medium'):
         """Set smart processing sensitivity levels"""
         valid_levels = ['low', 'medium', 'high']
-        
+
         if anomaly_sensitivity in valid_levels:
             self.smart_config['anomaly_sensitivity'] = anomaly_sensitivity
         if defect_sensitivity in valid_levels:
             self.smart_config['defect_sensitivity'] = defect_sensitivity
-        
+
         self._calculate_adaptive_thresholds()
-        
+
         return {
             'anomaly_sensitivity': self.smart_config['anomaly_sensitivity'],
             'defect_sensitivity': self.smart_config['defect_sensitivity'],
             'calculated_anomaly_threshold': self.smart_config['current_anomaly_threshold'],
             'calculated_defect_threshold': self.smart_config['current_defect_threshold']
         }
-    
+
     def get_smart_config(self):
         """Get current smart configuration"""
         return {
@@ -1273,8 +1039,7 @@
             'background_class_properly_handled': True,  # FIXED
             'single_bbox_per_type_enforced': True  # FIXED
         }
->>>>>>> 38e3a122
-    
+
     def update_thresholds(self, new_thresholds):
         """Update detection thresholds"""
         try:
@@ -1282,11 +1047,7 @@
                 if key in ['anomaly_threshold', 'defect_confidence_threshold']:
                     if not isinstance(value, (int, float)) or not (0 <= value <= 1):
                         raise ValueError(f"Invalid value for {key}: must be between 0 and 1")
-<<<<<<< HEAD
-            
-=======
-
->>>>>>> 38e3a122
+
             self.config.update(new_thresholds)
             self.logger.info(f"Thresholds updated: {new_thresholds}")
             return True
@@ -1333,11 +1094,7 @@
                 'available_gb': round(memory.available / (1024**3), 2),
                 'used_gb': round(memory.used / (1024**3), 2),
                 'percent_used': memory.percent,
-<<<<<<< HEAD
-                'mode': 'stateless_with_openai'
-=======
                 'mode': 'fixed_detection_with_background_skip'
->>>>>>> 38e3a122
             }
         except ImportError:
             return {
@@ -1345,9 +1102,5 @@
                 'available_gb': 0,
                 'used_gb': 0,
                 'percent_used': 0,
-<<<<<<< HEAD
-                'mode': 'stateless_with_openai'
-=======
                 'mode': 'fixed_detection_with_background_skip'
->>>>>>> 38e3a122
             }