--- conflicted
+++ resolved
@@ -1,11 +1,8 @@
-<<<<<<< HEAD
-=======
 """
 Detection Service CLEAN - All Syntax Errors Fixed
 Product-aware detection with false positive protection
 All variables properly defined and syntax cleaned
 """
->>>>>>> cf70c1d1
 
 import os
 import cv2
@@ -18,24 +15,20 @@
 
 
 class DetectionService:
-<<<<<<< HEAD
-
-=======
     """Product-Aware Detection Service - Clean Syntax"""
-    
->>>>>>> cf70c1d1
+
     def __init__(self):
         self.detector = None
         self.is_initialized = False
         self.initialization_error = None
-        
+
         # Frame-specific optimizations cache
         self.frame_cache = {
             'last_processed_time': 0,
             'consecutive_good_frames': 0,
             'model_warmup_done': False
         }
-        
+
         # Smart Configuration
         self.smart_config = {
             'smart_enabled': True,
@@ -58,102 +51,85 @@
             'enable_intelligent_filtering': True,
             'enable_nms': False,
             'enable_confidence_boosting': True,
-<<<<<<< HEAD
-            'background_class_skip': True
-=======
             'background_class_skip': True,
             'product_context_validation': True
->>>>>>> cf70c1d1
         }
-        
+
         # Configuration
         self.config = {
             'anomaly_threshold': 0.7,
             'defect_confidence_threshold': 0.85
         }
-        
+
         # Setup logging
         self.logger = logging.getLogger(__name__)
-        
+
         # Initialize components
         self._initialize_components()
-    
+
     def _initialize_components(self):
         """Initialize detection components"""
         try:
-<<<<<<< HEAD
-            self.logger.info("Initializing  detection service...")
-
-=======
             self.logger.info("Initializing product-aware detection service...")
-            
->>>>>>> cf70c1d1
+
             self.detector = create_detector()
-            
+
             if not self.detector or not self.detector.is_ready():
                 raise RuntimeError("Detector initialization failed or not ready")
-            
+
             self._calculate_adaptive_thresholds()
             self._warmup_models()
-            
+
             self.is_initialized = True
-<<<<<<< HEAD
-            self.logger.info(" detection service ready - background class skip enabled")
-
-        except Exception as e:
-            self.initialization_error = str(e)
-            self.logger.error(f" detection service initialization failed: {e}")
-=======
             self.logger.info("Product-aware detection service ready")
-            
+
         except Exception as e:
             self.initialization_error = str(e)
             self.logger.error(f"Detection service initialization failed: {e}")
->>>>>>> cf70c1d1
             self.is_initialized = False
             raise RuntimeError(f"Detection service initialization failed: {e}")
-    
+
     def _warmup_models(self):
         """Warmup models for faster processing"""
         try:
             if not self.smart_config['frame_optimizations']['enable_model_caching']:
                 return
-            
+
             dummy_image = np.random.randint(0, 255, (512, 512, 3), dtype=np.uint8)
             temp_file = tempfile.NamedTemporaryFile(delete=False, suffix='.jpg')
             cv2.imwrite(temp_file.name, dummy_image)
-            
+
             try:
                 self.detector.detect_anomaly(temp_file.name)
                 self.frame_cache['model_warmup_done'] = True
                 self.logger.info("Model warmup completed")
             except Exception as warmup_error:
                 self.logger.warning(f"Model warmup failed: {warmup_error}")
-            
+
             os.unlink(temp_file.name)
-            
+
         except Exception as e:
             self.logger.warning(f"Model warmup setup failed: {e}")
-    
+
     def _calculate_adaptive_thresholds(self):
         """Calculate adaptive thresholds"""
         anomaly_sens = self.smart_config['anomaly_sensitivity']
         defect_sens = self.smart_config['defect_sensitivity']
-        
+
         self.smart_config['current_anomaly_threshold'] = self.smart_config['sensitivity_thresholds']['anomaly'][anomaly_sens]
         self.smart_config['current_defect_threshold'] = self.smart_config['sensitivity_thresholds']['defect'][defect_sens]
-        
+
         self.logger.info(f"Adaptive thresholds - Anomaly: {self.smart_config['current_anomaly_threshold']}, "
                         f"Defect: {self.smart_config['current_defect_threshold']}")
-    
+
     def process_single_image(self, image_data, filename, temp_file_path=None, include_annotation=True, use_smart_processing=False):
         """Process single image with product-aware validation"""
         if not self.is_initialized:
             raise RuntimeError("Detection service not initialized")
-        
+
         try:
             self.logger.info(f"Processing image with product validation: {filename}")
-            
+
             if temp_file_path:
                 image_path = temp_file_path
             else:
@@ -161,50 +137,50 @@
                 temp_file.write(image_data)
                 temp_file.close()
                 image_path = temp_file.name
-            
+
             result = self.detector.process_image(image_path)
-            
+
             if not result:
                 raise RuntimeError("Image processing returned no result")
-            
+
             # Apply product-aware validation
             result = self._apply_product_aware_validation(result, image_path)
-            
+
             # Ensure background class excluded
             result = self._ensure_background_class_excluded(result)
-            
+
             if use_smart_processing and self.smart_config['smart_enabled']:
                 result = self._apply_integrated_smart_processing(result)
                 result['processing_mode'] = 'smart_adaptive_product_aware'
             else:
                 result['processing_mode'] = 'standard_product_aware'
-            
+
             result['product_context_validated'] = True
-            
+
             if include_annotation:
                 annotated_base64 = self._generate_annotated_image(image_path, result)
                 if annotated_base64:
                     result['annotated_image_base64'] = annotated_base64
-            
+
             if not temp_file_path and os.path.exists(image_path):
                 os.remove(image_path)
-            
+
             self.logger.info(f"Image processed - Decision: {result.get('final_decision')}")
-            
-            return result
-            
+
+            return result
+
         except Exception as e:
             self.logger.error(f"Error processing image: {e}")
             if not temp_file_path and 'image_path' in locals() and os.path.exists(image_path):
                 os.remove(image_path)
             raise RuntimeError(f"Image processing failed: {e}")
-    
+
     def _apply_product_aware_validation(self, result, image_path):
         """Apply product-aware validation"""
         try:
             # Check OpenAI analysis for non-packaging detection
             openai_analysis = result.get('openai_analysis', {})
-            
+
             if openai_analysis:
                 # Check anomaly layer
                 anomaly_detection = result.get('anomaly_detection', {})
@@ -215,7 +191,7 @@
                         if product_type == 'INVALID_NON_PACKAGING':
                             self.logger.info("Non-packaging item detected - forcing GOOD")
                             return self._create_non_packaging_result(result, "Non-packaging item detected")
-                
+
                 # Check defect layer
                 defect_classification = result.get('defect_classification', {})
                 if defect_classification:
@@ -225,7 +201,7 @@
                         if product_validation == 'NON_PACKAGING_ITEM':
                             self.logger.info("Defect analysis rejected non-packaging item")
                             return self._create_non_packaging_result(result, "Non-packaging item rejected")
-            
+
             # Default: assume packaging
             result['product_validation'] = {
                 'validated': True,
@@ -233,35 +209,35 @@
                 'validation_source': 'default_processing',
                 'non_packaging_rejected': False
             }
-            
-            return result
-            
+
+            return result
+
         except Exception as e:
             self.logger.error(f"Error in product validation: {e}")
             return result
-    
+
     def _create_non_packaging_result(self, original_result, reason):
         """Create result for non-packaging items"""
         try:
             result = original_result.copy()
-            
+
             # Force GOOD decision
             result['final_decision'] = 'GOOD'
             result['detected_defect_types'] = []
-            
+
             # Update anomaly detection
             if 'anomaly_detection' in result:
                 result['anomaly_detection']['decision'] = 'GOOD'
-            
+
             # Clear defect classification
             if 'defect_classification' in result:
                 if 'defect_analysis' in result['defect_classification']:
                     result['defect_classification']['defect_analysis']['detected_defects'] = []
                     result['defect_classification']['defect_analysis']['bounding_boxes'] = {}
-                
+
                 result['defect_classification']['detected_defects'] = []
                 result['defect_classification']['bounding_boxes'] = {}
-            
+
             # Add validation metadata
             result['product_validation'] = {
                 'validated': True,
@@ -271,51 +247,34 @@
                 'non_packaging_rejected': True,
                 'original_decision_overridden': True
             }
-            
+
             result['product_context_filtering_applied'] = True
             result['false_positive_protection'] = True
-            
+
             self.logger.info(f"Non-packaging result created: {reason}")
             return result
-            
+
         except Exception as e:
             self.logger.error(f"Error creating non-packaging result: {e}")
             return original_result
-    
-    def process_frame(self, image_data, filename, temp_file_path, fast_mode=True, include_annotation=True, 
+
+    def process_frame(self, image_data, filename, temp_file_path, fast_mode=True, include_annotation=True,
                      use_smart_processing=True, sensitivity_level=None):
-<<<<<<< HEAD
-        """
-         Process frame with proper background class handling
-        """
-=======
         """Process frame with product validation"""
->>>>>>> cf70c1d1
         if not self.is_initialized:
             raise RuntimeError("Detection service not initialized")
-        
+
         start_time = time.time()
-        
-        try:
-<<<<<<< HEAD
-            self.logger.info(f"Processing  frame (smart: {use_smart_processing}, fast: {fast_mode}): {filename}")
-
-            # Update sensitivity if provided
-=======
+
+        try:
             self.logger.info(f"Processing frame: {filename}")
-            
->>>>>>> cf70c1d1
+
             if sensitivity_level and sensitivity_level in ['low', 'medium', 'high']:
                 self._update_sensitivity_for_frame(sensitivity_level)
-            
+
             if fast_mode and self._should_skip_processing():
                 return self._create_skip_result(filename, start_time)
-<<<<<<< HEAD
-
-            # Process with  detection
-=======
-            
->>>>>>> cf70c1d1
+
             if use_smart_processing and self.smart_config['smart_enabled']:
                 result = self._process_frame_with_product_aware_detection(
                     image_data, filename, temp_file_path, fast_mode
@@ -324,18 +283,18 @@
                 result = self._process_frame_standard(
                     image_data, filename, temp_file_path, fast_mode
                 )
-            
+
             if not result:
                 raise RuntimeError("Frame processing returned no result")
-            
+
             result = self._apply_real_time_optimizations(result, fast_mode)
             self._update_frame_cache(result)
-            
+
             if include_annotation:
                 annotated_base64 = self._generate_annotated_image(temp_file_path, result)
                 if annotated_base64:
                     result['annotated_image_base64'] = annotated_base64
-            
+
             result.update({
                 'frame_mode': True,
                 'fast_mode': fast_mode,
@@ -343,111 +302,42 @@
                 'processing_time': time.time() - start_time,
                 'smart_processing_applied': use_smart_processing,
                 'frame_optimizations': self.smart_config['frame_optimizations'],
-<<<<<<< HEAD
-                'background_class_skipped': True  #  Confirm background skipped
-            })
-
-            self.logger.info(f" frame processed - Decision: {result.get('final_decision')} "
-                           f"in {time.time() - start_time:.3f}s")
-
-=======
                 'product_context_validated': True
             })
-            
+
             self.logger.info(f"Frame processed - Decision: {result.get('final_decision')}")
->>>>>>> cf70c1d1
-            return result
-            
-        except Exception as e:
-<<<<<<< HEAD
-            self.logger.error(f"Error processing  frame: {e}")
-            raise RuntimeError(f"Frame processing failed: {e}")
-
-    def _update_sensitivity_for_frame(self, sensitivity_level):
-        """Update sensitivity dynamically for frame processing"""
-        self.smart_config['anomaly_sensitivity'] = sensitivity_level
-        self.smart_config['defect_sensitivity'] = sensitivity_level
-        self._calculate_adaptive_thresholds()
-
-    def _should_skip_processing(self):
-        """Check if we can skip processing based on consecutive good frames"""
-        if not self.smart_config['frame_optimizations']['enable_model_caching']:
-            return False
-
-        threshold = self.smart_config['frame_optimizations']['skip_consecutive_good_threshold']
-        return self.frame_cache['consecutive_good_frames'] >= threshold
-
-    def _create_skip_result(self, filename, start_time):
-        """Create result for skipped frames - minimal processing"""
-        return {
-            'final_decision': 'GOOD',
-            'processing_time': time.time() - start_time,
-            'timestamp': datetime.now().isoformat(),
-            'anomaly_detection': {
-                'anomaly_score': 0.1,
-                'decision': 'GOOD',
-                'threshold_used': self.smart_config['current_anomaly_threshold']
-            },
-            'detected_defect_types': [],
-            'frame_mode': True,
-            'fast_mode': True,
-            'cached_result': True,
-            'consecutive_good_count': self.frame_cache['consecutive_good_frames'],
-            'background_class_skipped': True
-        }
-
-    def _process_frame_with_fixed_detection(self, image_data, filename, temp_file_path, fast_mode):
-        """Process frame"""
-        try:
-            result = self.process_single_image(image_data, filename, temp_file_path,
-=======
+            return result
+
+        except Exception as e:
             self.logger.error(f"Error processing frame: {e}")
             raise RuntimeError(f"Frame processing failed: {e}")
-    
+
     def _process_frame_with_product_aware_detection(self, image_data, filename, temp_file_path, fast_mode):
         """Process frame with product awareness"""
         try:
-            result = self.process_single_image(image_data, filename, temp_file_path, 
->>>>>>> cf70c1d1
+            result = self.process_single_image(image_data, filename, temp_file_path,
                                              include_annotation=False, use_smart_processing=True)
-            
+
             if not result:
-<<<<<<< HEAD
-                raise RuntimeError("detection returned no result")
-
-            # Apply frame-specific processing with background class validation
-            result = self._apply_fixed_frame_analysis(result, temp_file_path, fast_mode)
-
-            # Apply smart processing if enabled
-=======
                 raise RuntimeError("Product-aware detection failed")
-            
+
             result = self._apply_product_aware_frame_analysis(result, temp_file_path, fast_mode)
-            
->>>>>>> cf70c1d1
+
             if self.smart_config['enable_intelligent_filtering']:
                 result = self._apply_smart_processing_for_frames(result)
-            
+
             result = self._smart_final_decision_for_frames(result)
             return result
-            
-        except Exception as e:
-<<<<<<< HEAD
-            self.logger.error(f"Error in  frame processing: {e}")
-            raise RuntimeError(f" frame processing failed: {e}")
-
-    def _apply_fixed_frame_analysis(self, result, temp_file_path, fast_mode):
-        """Apply frame analysis ensuring background class is properly handled"""
-=======
+
+        except Exception as e:
             self.logger.error(f"Error in frame processing: {e}")
             raise RuntimeError(f"Frame processing failed: {e}")
-    
+
     def _apply_product_aware_frame_analysis(self, result, temp_file_path, fast_mode):
         """Apply product-aware frame analysis"""
->>>>>>> cf70c1d1
         try:
             product_validation = result.get('product_validation', {})
-            
+
             if product_validation.get('non_packaging_rejected', False):
                 self.logger.info("Frame is non-packaging item")
                 result['frame_product_validation'] = {
@@ -456,270 +346,61 @@
                     'frame_specific_validation': True
                 }
                 return result
-            
+
             defect_classification = result.get('defect_classification', {})
-            
+
             if defect_classification:
                 detected_defects = defect_classification.get('defect_analysis', {}).get('detected_defects', [])
-<<<<<<< HEAD
-
-=======
-                
->>>>>>> cf70c1d1
+
                 if 'background' in detected_defects:
                     self.logger.warning("Removing background class from results")
                     detected_defects.remove('background')
-                    
+
                     if 'defect_analysis' in defect_classification:
                         defect_classification['defect_analysis']['detected_defects'] = detected_defects
-                        
+
                         bboxes = defect_classification['defect_analysis'].get('bounding_boxes', {})
                         if 'background' in bboxes:
                             del bboxes['background']
                             defect_classification['defect_analysis']['bounding_boxes'] = bboxes
-                        
+
                         stats = defect_classification['defect_analysis'].get('defect_statistics', {})
                         if 'background' in stats:
                             del stats['background']
                             defect_classification['defect_analysis']['defect_statistics'] = stats
-                    
+
                     result['defect_classification'] = defect_classification
                     result['detected_defect_types'] = detected_defects
-                
+
                 result['frame_enhanced_detection'] = True
                 result['background_class_properly_skipped'] = True
                 result['single_bbox_per_defect_type'] = True
-<<<<<<< HEAD
-
-            return result
-
-        except Exception as e:
-            self.logger.error(f"Error in  frame analysis: {e}")
-            return result
-
-    def _apply_smart_processing_for_frames(self, result):
-        """Apply smart processing for real-time frames with single bbox enforcement"""
-        try:
-            defect_classification = result.get('defect_classification', {})
-
-            # Get bounding boxes
-            if 'defect_analysis' in defect_classification:
-                bounding_boxes = defect_classification['defect_analysis'].get('bounding_boxes', {})
-                defect_statistics = defect_classification['defect_analysis'].get('defect_statistics', {})
-            else:
-                bounding_boxes = defect_classification.get('bounding_boxes', {})
-                defect_statistics = defect_classification.get('defect_statistics', {})
-
-            if not bounding_boxes:
-                return result
-
-            filtered_boxes = {}
-            filtered_stats = {}
-
-            for defect_type, boxes in bounding_boxes.items():
-                if not boxes or defect_type == 'background':  # Skip background
-                    continue
-
-                single_box = boxes[0] if boxes else None
-
-                if single_box:
-                    # Validate the bounding box
-                    if self._validate_single_bbox(single_box, defect_type):
-                        filtered_boxes[defect_type] = [single_box]  # Single item array
-                        filtered_stats[defect_type] = self._recalculate_stats_for_single_bbox(
-                            single_box, defect_statistics.get(defect_type, {})
-                        )
-
-            # Update result
-            if 'defect_analysis' in defect_classification:
-                defect_classification['defect_analysis']['bounding_boxes'] = filtered_boxes
-                defect_classification['defect_analysis']['defect_statistics'] = filtered_stats
-            else:
-                defect_classification['bounding_boxes'] = filtered_boxes
-                defect_classification['defect_statistics'] = filtered_stats
-
-            result['detected_defect_types'] = list(filtered_boxes.keys())
-            result['frame_smart_processing'] = True
-            result['single_bbox_enforced'] = True
-
-=======
                 result['frame_product_validation'] = {
                     'packaging_item': True,
                     'validation_source': 'product_aware_analysis',
                     'frame_specific_validation': True
                 }
-            
->>>>>>> cf70c1d1
-            return result
-            
+
+            return result
+
         except Exception as e:
             self.logger.error(f"Error in frame analysis: {e}")
             return result
-<<<<<<< HEAD
-
-    def _validate_single_bbox(self, bbox, defect_type):
-        """Validate single bounding box for reasonableness"""
-        try:
-            # Check basic properties
-            if not bbox or not isinstance(bbox, dict):
-                return False
-
-            # Check required fields
-            required_fields = ['x', 'y', 'width', 'height', 'area_percentage']
-            for field in required_fields:
-                if field not in bbox:
-                    return False
-
-            # Validate coordinates
-            x, y, w, h = bbox['x'], bbox['y'], bbox['width'], bbox['height']
-            if x < 0 or y < 0 or w <= 0 or h <= 0:
-                return False
-
-            # Check area percentage is reasonable
-            area_pct = bbox.get('area_percentage', 0)
-            if area_pct <= 0 or area_pct > 100:
-                return False
-
-            # Check confidence if available
-            confidence = bbox.get('confidence', bbox.get('confidence_score', 0))
-            if confidence < 0 or confidence > 1:
-                return False
-
-            # Defect-specific validation
-            if defect_type == 'missing_component' and area_pct > 90:
-                self.logger.warning(f"Missing component covers {area_pct}% - possibly incorrect")
-                return False  # Likely misclassification
-
-            return True
-
-        except Exception as e:
-            self.logger.error(f"Error validating bbox for {defect_type}: {e}")
-            return False
-
-    def _recalculate_stats_for_single_bbox(self, bbox, original_stats):
-        """Recalculate statistics for single bounding box"""
-        if not bbox:
-            return original_stats
-
-        confidence = bbox.get('confidence', bbox.get('confidence_score', 0))
-        area = bbox.get('area', 0)
-
-        new_stats = original_stats.copy()
-        new_stats.update({
-            'num_regions': 1,  # Single region
-            'avg_confidence': confidence,
-            'max_confidence': confidence,
-            'min_confidence': confidence,
-            'total_area': area,
-            'avg_area': area,
-            'single_bbox_per_type': True,
-            'frame_optimized': True
-        })
-
-        return new_stats
-
-    def _smart_final_decision_for_frames(self, result):
-        """Make smart final decision for frames using real data only"""
-        try:
-            anomaly_detection = result.get('anomaly_detection', {})
-            anomaly_score = anomaly_detection.get('anomaly_score', 0.0)
-
-            # Use adaptive threshold
-            adaptive_threshold = self.smart_config['current_anomaly_threshold']
-            frame_threshold = adaptive_threshold
-
-            detected_defects = result.get('detected_defect_types', [])
-
-            if 'background' in detected_defects:
-                detected_defects.remove('background')
-                result['detected_defect_types'] = detected_defects
-
-            # Real decision logic only
-            is_anomalous_adaptive = anomaly_score > frame_threshold
-            has_defects = len(detected_defects) > 0
-
-            # Critical defect check
-            has_critical_defects = self._check_critical_defects_fast(result)
-
-            if has_critical_defects:
-                final_decision = 'DEFECT'
-                decision_reason = 'critical_defects_frame'
-            elif is_anomalous_adaptive and has_defects:
-                final_decision = 'DEFECT'
-                decision_reason = 'anomaly_and_defects_frame'
-            elif is_anomalous_adaptive:
-                final_decision = 'DEFECT'
-                decision_reason = 'anomaly_only_frame'
-            elif has_defects:
-                final_decision = 'DEFECT'
-                decision_reason = 'defects_only_frame'
-            else:
-                final_decision = 'GOOD'
-                decision_reason = 'no_issues_frame'
-
-            # Update result
-            result['final_decision'] = final_decision
-            result['frame_smart_decision'] = {
-                'reason': decision_reason,
-                'frame_threshold_used': frame_threshold,
-                'original_threshold': adaptive_threshold,
-                'anomaly_score': anomaly_score,
-                'detected_defects_count': len(detected_defects),
-                'has_critical_defects': has_critical_defects,
-                'background_excluded': True
-            }
-
-            # Update anomaly detection
-            anomaly_detection['threshold_used'] = frame_threshold
-            anomaly_detection['decision'] = final_decision
-            result['anomaly_detection'] = anomaly_detection
-
-            return result
-
-        except Exception as e:
-            self.logger.error(f"Error in frame smart decision: {e}")
-            return result
-
-    def _check_critical_defects_fast(self, result):
-        """Fast critical defect check for frames"""
-        try:
-            defect_class = result.get('defect_classification', {})
-
-            if 'defect_analysis' in defect_class:
-                bboxes = defect_class['defect_analysis'].get('bounding_boxes', {})
-            else:
-                bboxes = defect_class.get('bounding_boxes', {})
-
-            for defect_type, boxes in bboxes.items():
-                if defect_type == 'background':  # Skip background
-                    continue
-
-                if defect_type in ['missing_component', 'damaged']:
-                    for box in boxes[:1]:  # Check only first box
-                        area_pct = box.get('area_percentage', 0)
-                        if area_pct > 3.0:
-                            return True
-
-            return False
-
-        except Exception:
-=======
-    
+
     def _update_sensitivity_for_frame(self, sensitivity_level):
         """Update sensitivity for frame"""
         self.smart_config['anomaly_sensitivity'] = sensitivity_level
         self.smart_config['defect_sensitivity'] = sensitivity_level
         self._calculate_adaptive_thresholds()
-    
+
     def _should_skip_processing(self):
         """Check if processing can be skipped"""
         if not self.smart_config['frame_optimizations']['enable_model_caching']:
->>>>>>> cf70c1d1
             return False
-        
+
         threshold = self.smart_config['frame_optimizations']['skip_consecutive_good_threshold']
         return self.frame_cache['consecutive_good_frames'] >= threshold
-    
+
     def _create_skip_result(self, filename, start_time):
         """Create result for skipped frames"""
         return {
@@ -739,7 +420,7 @@
             'background_class_skipped': True,
             'product_context_validated': True
         }
-    
+
     def _apply_real_time_optimizations(self, result, fast_mode):
         """Apply real-time optimizations"""
         try:
@@ -752,25 +433,25 @@
                 'product_context_validation': True
             }
             return result
-            
+
         except Exception as e:
             self.logger.error(f"Error applying optimizations: {e}")
             return result
-    
+
     def _update_frame_cache(self, result):
         """Update frame cache"""
         try:
             current_time = time.time()
             self.frame_cache['last_processed_time'] = current_time
-            
+
             if result.get('final_decision') == 'GOOD':
                 self.frame_cache['consecutive_good_frames'] += 1
             else:
                 self.frame_cache['consecutive_good_frames'] = 0
-                
+
         except Exception as e:
             self.logger.error(f"Error updating cache: {e}")
-    
+
     def _process_frame_standard(self, image_data, filename, temp_file_path, fast_mode):
         """Standard frame processing"""
         try:
@@ -791,268 +472,95 @@
                     result['fast_mode'] = False
                     result['background_class_skipped'] = True
                     result['product_context_validated'] = True
-            
-            return result
-            
-        except Exception as e:
-<<<<<<< HEAD
-            self.logger.error(f"Error in standard frame processing: {e}")
-            raise RuntimeError(f"Standard frame processing failed: {e}")
-
-    def process_single_image(self, image_data, filename, temp_file_path=None, include_annotation=True, use_smart_processing=False):
-        """Process single image -   processing with background class skip"""
-        if not self.is_initialized:
-            raise RuntimeError("Detection service not initialized")
-
-        try:
-            self.logger.info(f"Processing image (smart: {use_smart_processing}): {filename}")
-
-            if temp_file_path:
-                image_path = temp_file_path
-            else:
-                temp_file = tempfile.NamedTemporaryFile(delete=False, suffix='.jpg')
-                temp_file.write(image_data)
-                temp_file.close()
-                image_path = temp_file.name
-
-            result = self.detector.process_image(image_path)
-
-            if not result:
-                raise RuntimeError("Image processing returned no result")
-
-            #  : Ensure background class is properly handled
-            result = self._ensure_background_class_excluded(result)
-
-            if use_smart_processing and self.smart_config['smart_enabled']:
-                result = self._apply_integrated_smart_processing(result)
-                result['processing_mode'] = 'smart_adaptive'
-            else:
-                result['processing_mode'] = 'standard'
-
-            result['background_class_properly_handled'] = True
-
-            if include_annotation:
-                annotated_base64 = self._generate_annotated_image(image_path, result)
-                if annotated_base64:
-                    result['annotated_image_base64'] = annotated_base64
-
-            if not temp_file_path and os.path.exists(image_path):
-                os.remove(image_path)
-
-            self.logger.info(f"Image processed - Decision: {result.get('final_decision')}")
-
-            return result
-
-        except Exception as e:
-            self.logger.error(f"Error processing image: {e}")
-            if not temp_file_path and 'image_path' in locals() and os.path.exists(image_path):
-                os.remove(image_path)
-            raise RuntimeError(f"Image processing failed: {e}")
-
-    def _ensure_background_class_excluded(self, result):
-        """ Ensure background class is completely excluded from results"""
-=======
+
+            return result
+
+        except Exception as e:
             self.logger.error(f"Error in standard processing: {e}")
             raise RuntimeError(f"Standard processing failed: {e}")
-    
+
     def _ensure_background_class_excluded(self, result):
         """Ensure background class is excluded"""
->>>>>>> cf70c1d1
         try:
             defect_classification = result.get('defect_classification', {})
-            
+
             if defect_classification:
                 if 'defect_analysis' in defect_classification:
                     detected_defects = defect_classification['defect_analysis'].get('detected_defects', [])
                     if 'background' in detected_defects:
                         detected_defects.remove('background')
                         defect_classification['defect_analysis']['detected_defects'] = detected_defects
-                    
+
                     bboxes = defect_classification['defect_analysis'].get('bounding_boxes', {})
                     if 'background' in bboxes:
                         del bboxes['background']
                         defect_classification['defect_analysis']['bounding_boxes'] = bboxes
-                    
+
                     stats = defect_classification['defect_analysis'].get('defect_statistics', {})
                     if 'background' in stats:
                         del stats['background']
                         defect_classification['defect_analysis']['defect_statistics'] = stats
-                
+
                 detected_defects = result.get('detected_defect_types', [])
                 if 'background' in detected_defects:
                     detected_defects.remove('background')
                     result['detected_defect_types'] = detected_defects
-            
-            return result
-            
+
+            return result
+
         except Exception as e:
             self.logger.error(f"Error excluding background: {e}")
             return result
-<<<<<<< HEAD
-
-    def _generate_annotated_image(self, image_path, result):
-        """Generate annotated image"""
-        try:
-            from utils.stateless_visualization import create_annotated_image_base64
-            return create_annotated_image_base64(image_path, result)
-
-        except ImportError:
-            import cv2
-            import base64
-
-            image = cv2.imread(image_path)
-            if image is None:
-                return None
-
-            annotated_image = self._annotate_image_with_insights(image, result)
-
-            _, buffer = cv2.imencode('.jpg', annotated_image, [cv2.IMWRITE_JPEG_QUALITY, 85])
-            return base64.b64encode(buffer).decode('utf-8')
-
-        except Exception as e:
-            self.logger.error(f"Error generating annotated image: {e}")
-            return None
-
-    def _annotate_image_with_insights(self, image, result):
-        """Add annotations to image WITHOUT text overlays"""
-        try:
-            import cv2
-            from config import DEFECT_COLORS, SPECIFIC_DEFECT_CLASSES
-
-            annotated = image.copy()
-            height, width = annotated.shape[:2]
-
-            decision = result.get('final_decision', 'UNKNOWN')
-            anomaly_score = result.get('anomaly_detection', {}).get('anomaly_score', 0.0)
-
-            if decision == 'GOOD':
-                annotated = cv2.copyMakeBorder(annotated, 5, 5, 5, 5, cv2.BORDER_CONSTANT, value=(0, 255, 0))
-                # REMOVED: cv2.putText for "GOOD"
-            elif decision == 'DEFECT':
-                annotated = cv2.copyMakeBorder(annotated, 10, 10, 10, 10, cv2.BORDER_CONSTANT, value=(0, 0, 255))
-                # REMOVED: cv2.putText for "DEFECT"
-
-                if result.get('defect_classification'):
-                    self._draw_bounding_boxes(annotated, result['defect_classification'])
-
-            # REMOVED: Score text overlay
-            # REMOVED: Processing mode text overlay
-            # REMOVED: Background skip indicator
-
-            return annotated
-
-        except Exception as e:
-            self.logger.error(f"Error annotating image: {e}")
-            return image
-
-    def _draw_bounding_boxes(self, image, defect_classification):
-        """Draw bounding boxes for defects - excluding background"""
-        try:
-            import cv2
-            from config import DEFECT_COLORS, SPECIFIC_DEFECT_CLASSES
-
-            defect_analysis = defect_classification.get('defect_analysis', {})
-            bounding_boxes = defect_analysis.get('bounding_boxes', {})
-
-            if not bounding_boxes:
-                bounding_boxes = defect_classification.get('bounding_boxes', {})
-
-            for defect_type, boxes in bounding_boxes.items():
-                #  Skip background class
-                if defect_type == 'background':
-                    continue
-
-                defect_class_id = None
-                for class_id, class_name in SPECIFIC_DEFECT_CLASSES.items():
-                    if class_name == defect_type:
-                        defect_class_id = class_id
-                        break
-
-                if defect_class_id is not None and defect_class_id in DEFECT_COLORS:
-                    color = DEFECT_COLORS[defect_class_id]
-                else:
-                    default_colors = [(255, 0, 0), (0, 255, 255), (255, 255, 0), (255, 0, 255), (0, 255, 0)]
-                    color = default_colors[hash(defect_type) % len(default_colors)]
-
-                for bbox in boxes:
-                    x, y = bbox['x'], bbox['y']
-                    w, h = bbox['width'], bbox['height']
-
-                    thickness = 3 if bbox.get('frame_confidence_boosted') else 2
-                    cv2.rectangle(image, (x, y), (x + w, y + h), color, thickness)
-
-                    label = defect_type.upper()
-                    if bbox.get('frame_confidence_boosted'):
-                        label += "*"
-                    if bbox.get('openai_corrected'):
-                        label += "+"
-
-                    cv2.putText(image, label, (x, y - 5),
-                              cv2.FONT_HERSHEY_SIMPLEX, 0.5, color, 1)
-
-        except Exception as e:
-            self.logger.error(f"Error drawing bounding boxes: {e}")
-
-=======
-    
->>>>>>> cf70c1d1
+
     def _apply_integrated_smart_processing(self, result):
         """Apply integrated smart processing"""
         try:
             if not self.smart_config['enable_intelligent_filtering']:
                 return result
-            
+
             product_validation = result.get('product_validation', {})
             if product_validation.get('non_packaging_rejected', False):
                 self.logger.info("Skipping smart processing for non-packaging item")
                 return result
-            
+
             defect_classification = result.get('defect_classification', {})
-            
+
             if 'defect_analysis' in defect_classification:
                 bounding_boxes = defect_classification['defect_analysis'].get('bounding_boxes', {})
                 defect_statistics = defect_classification['defect_analysis'].get('defect_statistics', {})
             else:
                 bounding_boxes = defect_classification.get('bounding_boxes', {})
                 defect_statistics = defect_classification.get('defect_statistics', {})
-            
+
             if not bounding_boxes:
                 return result
-            
+
             filtered_boxes = {}
             filtered_stats = {}
             original_count = sum(len(boxes) for boxes in bounding_boxes.values())
-            
+
             for defect_type, boxes in bounding_boxes.items():
-<<<<<<< HEAD
-                #  Skip background class completely
                 if not boxes or defect_type == 'background':
                     continue
 
-                #  Take only single bounding box per type
-=======
-                if not boxes or defect_type == 'background':
-                    continue
-                
->>>>>>> cf70c1d1
                 single_box = boxes[0] if boxes else None
-                
+
                 if single_box and self._validate_single_bbox(single_box, defect_type):
                     filtered_boxes[defect_type] = [single_box]
                     filtered_stats[defect_type] = self._recalculate_stats_for_single_bbox(
                         single_box, defect_statistics.get(defect_type, {})
                     )
-            
+
             if 'defect_analysis' in defect_classification:
                 defect_classification['defect_analysis']['bounding_boxes'] = filtered_boxes
                 defect_classification['defect_analysis']['defect_statistics'] = filtered_stats
             else:
                 defect_classification['bounding_boxes'] = filtered_boxes
                 defect_classification['defect_statistics'] = filtered_stats
-            
+
             result['detected_defect_types'] = list(filtered_boxes.keys())
             result = self._smart_final_decision_integrated(result)
-            
+
             filtered_count = sum(len(boxes) for boxes in filtered_boxes.values())
             result['smart_processing'] = {
                 'original_detections': original_count,
@@ -1064,54 +572,54 @@
                 'single_bbox_per_type_enforced': True,
                 'product_context_considered': True
             }
-            
-            return result
-            
+
+            return result
+
         except Exception as e:
             self.logger.error(f"Error in smart processing: {e}")
             return result
-    
+
     def _validate_single_bbox(self, bbox, defect_type):
         """Validate single bounding box"""
         try:
             if not bbox or not isinstance(bbox, dict):
                 return False
-            
+
             required_fields = ['x', 'y', 'width', 'height', 'area_percentage']
             for field in required_fields:
                 if field not in bbox:
                     return False
-            
+
             x, y, w, h = bbox['x'], bbox['y'], bbox['width'], bbox['height']
             if x < 0 or y < 0 or w <= 0 or h <= 0:
                 return False
-            
+
             area_pct = bbox.get('area_percentage', 0)
             if area_pct <= 0 or area_pct > 100:
                 return False
-            
+
             confidence = bbox.get('confidence', bbox.get('confidence_score', 0))
             if confidence < 0 or confidence > 1:
                 return False
-            
+
             if defect_type == 'missing_component' and area_pct > 90:
                 self.logger.warning(f"Missing component covers {area_pct}% - likely incorrect")
                 return False
-            
+
             return True
-            
+
         except Exception as e:
             self.logger.error(f"Error validating bbox for {defect_type}: {e}")
             return False
-    
+
     def _recalculate_stats_for_single_bbox(self, bbox, original_stats):
         """Recalculate stats for single bbox"""
         if not bbox:
             return original_stats
-        
+
         confidence = bbox.get('confidence', bbox.get('confidence_score', 0))
         area = bbox.get('area', 0)
-        
+
         new_stats = original_stats.copy()
         new_stats.update({
             'num_regions': 1,
@@ -1123,61 +631,61 @@
             'single_bbox_per_type': True,
             'frame_optimized': True
         })
-        
+
         return new_stats
-    
+
     def _apply_smart_processing_for_frames(self, result):
         """Apply smart processing for frames"""
         try:
             product_validation = result.get('product_validation', {})
             if product_validation.get('non_packaging_rejected', False):
                 return result
-            
+
             defect_classification = result.get('defect_classification', {})
-            
+
             if 'defect_analysis' in defect_classification:
                 bounding_boxes = defect_classification['defect_analysis'].get('bounding_boxes', {})
                 defect_statistics = defect_classification['defect_analysis'].get('defect_statistics', {})
             else:
                 bounding_boxes = defect_classification.get('bounding_boxes', {})
                 defect_statistics = defect_classification.get('defect_statistics', {})
-            
+
             if not bounding_boxes:
                 return result
-            
+
             filtered_boxes = {}
             filtered_stats = {}
-            
+
             for defect_type, boxes in bounding_boxes.items():
                 if not boxes or defect_type == 'background':
                     continue
-                
+
                 single_box = boxes[0] if boxes else None
-                
+
                 if single_box:
                     if self._validate_single_bbox(single_box, defect_type):
                         filtered_boxes[defect_type] = [single_box]
                         filtered_stats[defect_type] = self._recalculate_stats_for_single_bbox(
                             single_box, defect_statistics.get(defect_type, {})
                         )
-            
+
             if 'defect_analysis' in defect_classification:
                 defect_classification['defect_analysis']['bounding_boxes'] = filtered_boxes
                 defect_classification['defect_analysis']['defect_statistics'] = filtered_stats
             else:
                 defect_classification['bounding_boxes'] = filtered_boxes
                 defect_classification['defect_statistics'] = filtered_stats
-            
+
             result['detected_defect_types'] = list(filtered_boxes.keys())
             result['frame_smart_processing'] = True
             result['single_bbox_enforced'] = True
-            
-            return result
-            
+
+            return result
+
         except Exception as e:
             self.logger.error(f"Error in frame smart processing: {e}")
             return result
-    
+
     def _smart_final_decision_for_frames(self, result):
         """Smart final decision for frames"""
         try:
@@ -1191,23 +699,23 @@
                     'background_excluded': True
                 }
                 return result
-            
+
             anomaly_detection = result.get('anomaly_detection', {})
             anomaly_score = anomaly_detection.get('anomaly_score', 0.0)
-            
+
             adaptive_threshold = self.smart_config['current_anomaly_threshold']
             frame_threshold = adaptive_threshold
-            
+
             detected_defects = result.get('detected_defect_types', [])
-            
+
             if 'background' in detected_defects:
                 detected_defects.remove('background')
                 result['detected_defect_types'] = detected_defects
-            
+
             is_anomalous_adaptive = anomaly_score > frame_threshold
             has_defects = len(detected_defects) > 0
             has_critical_defects = self._check_critical_defects_fast(result)
-            
+
             if has_critical_defects:
                 final_decision = 'DEFECT'
                 decision_reason = 'critical_defects_frame'
@@ -1223,7 +731,7 @@
             else:
                 final_decision = 'GOOD'
                 decision_reason = 'no_issues_frame'
-            
+
             result['final_decision'] = final_decision
             result['frame_smart_decision'] = {
                 'reason': decision_reason,
@@ -1235,17 +743,17 @@
                 'background_excluded': True,
                 'product_context_validated': True
             }
-            
+
             anomaly_detection['threshold_used'] = frame_threshold
             anomaly_detection['decision'] = final_decision
             result['anomaly_detection'] = anomaly_detection
-            
-            return result
-            
+
+            return result
+
         except Exception as e:
             self.logger.error(f"Error in frame decision: {e}")
             return result
-    
+
     def _smart_final_decision_integrated(self, result):
         """Smart final decision integrated"""
         try:
@@ -1259,22 +767,17 @@
                     'background_excluded': True
                 }
                 return result
-            
+
             anomaly_detection = result.get('anomaly_detection', {})
             anomaly_score = anomaly_detection.get('anomaly_score', 0.0)
-            
+
             adaptive_threshold = self.smart_config['current_anomaly_threshold']
             detected_defects = result.get('detected_defect_types', [])
-<<<<<<< HEAD
-
-            #  Ensure no background in detected defects
-=======
-            
->>>>>>> cf70c1d1
+
             if 'background' in detected_defects:
                 detected_defects.remove('background')
                 result['detected_defect_types'] = detected_defects
-            
+
             has_critical_defects = False
             if result.get('defect_classification'):
                 defect_class = result['defect_classification']
@@ -1282,7 +785,7 @@
                     bboxes = defect_class['defect_analysis'].get('bounding_boxes', {})
                 else:
                     bboxes = defect_class.get('bounding_boxes', {})
-                
+
                 for defect_type, boxes in bboxes.items():
                     if defect_type == 'background':
                         continue
@@ -1294,10 +797,10 @@
                         elif area_pct > 10.0:
                             has_critical_defects = True
                             break
-            
+
             is_anomalous_adaptive = anomaly_score > adaptive_threshold
             has_significant_defects = len(detected_defects) > 0
-            
+
             if has_critical_defects:
                 final_decision = 'DEFECT'
                 decision_reason = 'critical_defects_detected'
@@ -1316,7 +819,7 @@
             else:
                 final_decision = 'GOOD'
                 decision_reason = 'no_significant_issues'
-            
+
             result['final_decision'] = final_decision
             result['smart_decision'] = {
                 'reason': decision_reason,
@@ -1329,142 +832,142 @@
                 'background_excluded': True,
                 'product_context_validated': True
             }
-            
+
             anomaly_detection['threshold_used'] = adaptive_threshold
             anomaly_detection['decision'] = final_decision
             result['anomaly_detection'] = anomaly_detection
-            
-            return result
-            
+
+            return result
+
         except Exception as e:
             self.logger.error(f"Error in integrated decision: {e}")
             return result
-    
+
     def _check_critical_defects_fast(self, result):
         """Check for critical defects quickly"""
         try:
             defect_class = result.get('defect_classification', {})
-            
+
             if 'defect_analysis' in defect_class:
                 bboxes = defect_class['defect_analysis'].get('bounding_boxes', {})
             else:
                 bboxes = defect_class.get('bounding_boxes', {})
-            
+
             for defect_type, boxes in bboxes.items():
                 if defect_type == 'background':
                     continue
-                    
+
                 if defect_type in ['missing_component', 'damaged']:
                     for box in boxes[:1]:
                         area_pct = box.get('area_percentage', 0)
                         if area_pct > 3.0:
                             return True
-                        
+
             return False
-            
+
         except Exception:
             return False
-    
+
     def _generate_annotated_image(self, image_path, result):
         """Generate annotated image"""
         try:
             from utils.stateless_visualization import create_annotated_image_base64
             return create_annotated_image_base64(image_path, result)
-            
+
         except ImportError:
             import cv2
             import base64
-            
+
             image = cv2.imread(image_path)
             if image is None:
                 return None
-            
+
             annotated_image = self._annotate_image_with_insights(image, result)
-            
+
             _, buffer = cv2.imencode('.jpg', annotated_image, [cv2.IMWRITE_JPEG_QUALITY, 85])
             return base64.b64encode(buffer).decode('utf-8')
-            
+
         except Exception as e:
             self.logger.error(f"Error generating annotation: {e}")
             return None
-    
+
     def _annotate_image_with_insights(self, image, result):
         """Add annotations to image"""
         try:
             import cv2
             from config import DEFECT_COLORS, SPECIFIC_DEFECT_CLASSES
-            
+
             annotated = image.copy()
             decision = result.get('final_decision', 'UNKNOWN')
-            
+
             # Check for non-packaging item
             product_validation = result.get('product_validation', {})
             if product_validation.get('non_packaging_rejected', False):
                 # Gray border for non-packaging items
                 annotated = cv2.copyMakeBorder(annotated, 3, 3, 3, 3, cv2.BORDER_CONSTANT, value=(128, 128, 128))
                 return annotated
-            
+
             if decision == 'GOOD':
                 annotated = cv2.copyMakeBorder(annotated, 5, 5, 5, 5, cv2.BORDER_CONSTANT, value=(0, 255, 0))
             elif decision == 'DEFECT':
                 annotated = cv2.copyMakeBorder(annotated, 10, 10, 10, 10, cv2.BORDER_CONSTANT, value=(0, 0, 255))
-                
+
                 if result.get('defect_classification'):
                     self._draw_bounding_boxes(annotated, result['defect_classification'])
-            
+
             return annotated
-            
+
         except Exception as e:
             self.logger.error(f"Error annotating image: {e}")
             return image
-    
+
     def _draw_bounding_boxes(self, image, defect_classification):
         """Draw bounding boxes for defects"""
         try:
             import cv2
             from config import DEFECT_COLORS, SPECIFIC_DEFECT_CLASSES
-            
+
             defect_analysis = defect_classification.get('defect_analysis', {})
             bounding_boxes = defect_analysis.get('bounding_boxes', {})
-            
+
             if not bounding_boxes:
                 bounding_boxes = defect_classification.get('bounding_boxes', {})
-            
+
             for defect_type, boxes in bounding_boxes.items():
                 if defect_type == 'background':
                     continue
-                
+
                 defect_class_id = None
                 for class_id, class_name in SPECIFIC_DEFECT_CLASSES.items():
                     if class_name == defect_type:
                         defect_class_id = class_id
                         break
-                
+
                 if defect_class_id is not None and defect_class_id in DEFECT_COLORS:
                     color = DEFECT_COLORS[defect_class_id]
                 else:
                     default_colors = [(255, 0, 0), (0, 255, 255), (255, 255, 0), (255, 0, 255), (0, 255, 0)]
                     color = default_colors[hash(defect_type) % len(default_colors)]
-                
+
                 for bbox in boxes:
                     x, y = bbox['x'], bbox['y']
                     w, h = bbox['width'], bbox['height']
-                    
+
                     thickness = 3 if bbox.get('frame_confidence_boosted') else 2
                     cv2.rectangle(image, (x, y), (x + w, y + h), color, thickness)
-                    
+
                     label = defect_type.upper()
                     if bbox.get('frame_confidence_boosted'):
                         label += "*"
                     if bbox.get('openai_corrected'):
                         label += "+"
-                    
+
                     cv2.putText(image, label, (x, y - 5),
                               cv2.FONT_HERSHEY_SIMPLEX, 0.5, color, 1)
-                
+
         except Exception as e:
             self.logger.error(f"Error drawing bounding boxes: {e}")
-    
+
     # Health and status methods
     def get_health_status(self):
         """Get health status"""
@@ -1472,7 +975,7 @@
             from config import OPENAI_API_KEY
         except ImportError:
             OPENAI_API_KEY = None
-        
+
         base_status = {
             'detector': {
                 'available': self.detector is not None,
@@ -1489,46 +992,38 @@
                 'model_warmup_done': self.frame_cache['model_warmup_done'],
                 'adaptive_thresholds': True,
                 'enhanced_detection': True,
-<<<<<<< HEAD
-                'background_class_skip': True
-=======
                 'background_class_skip': True,
                 'product_context_validation': True
->>>>>>> cf70c1d1
             },
             'smart_processing': {
                 'enabled': self.smart_config['smart_enabled'],
                 'integrated': True,
                 'sensitivity_level': self.smart_config['anomaly_sensitivity'],
                 'intelligent_filtering': self.smart_config['enable_intelligent_filtering'],
-<<<<<<< HEAD
-                'single_bbox_per_type': True
-=======
                 'single_bbox_per_type': True,
                 'false_positive_protection': True
->>>>>>> cf70c1d1
             },
             'overall_status': 'healthy' if self.is_initialized else 'degraded',
             'initialization_error': self.initialization_error,
             'mode': 'product_aware_detection_with_false_positive_protection'
         }
-        
+
         return base_status
-    
+
     def get_system_information(self):
         """Get system information"""
         if not self.detector:
             raise RuntimeError("Detector not available")
-        
+
         try:
             try:
                 from config import OPENAI_API_KEY, OPENAI_MODEL
             except ImportError:
                 OPENAI_API_KEY = None
                 OPENAI_MODEL = None
-            
+
             system_info = self.detector.get_system_info()
-            
+
             system_info.update({
                 'service_status': 'operational' if self.is_initialized else 'degraded',
                 'real_time_processing': {
@@ -1539,13 +1034,9 @@
                     'model_warmup': self.frame_cache['model_warmup_done'],
                     'background_class_skip': True,
                     'single_bbox_per_type': True,
-<<<<<<< HEAD
-                    'features': ['fixed_detection', 'background_skip', 'single_bbox', 'smart_filtering', 'adaptive_sensitivity', 'frame_caching']
-=======
                     'product_context_validation': True,
                     'false_positive_protection': True,
                     'features': ['product_aware_detection', 'background_skip', 'single_bbox', 'smart_filtering', 'adaptive_sensitivity', 'frame_caching', 'non_packaging_rejection']
->>>>>>> cf70c1d1
                 },
                 'smart_processing': {
                     'integrated': True,
@@ -1561,20 +1052,20 @@
                 'api_version': '1.0.0',
                 'mode': 'product_aware_detection_with_false_positive_protection'
             })
-            
+
             return system_info
-            
+
         except Exception as e:
             self.logger.error(f"Error getting system info: {e}")
             raise RuntimeError(f"System info unavailable: {e}")
-    
+
     def get_current_status(self):
         """Get current system status"""
         try:
             from config import OPENAI_API_KEY
         except ImportError:
             OPENAI_API_KEY = None
-        
+
         return {
             'system_ready': self.is_initialized,
             'detector_ready': self.detector.is_ready() if self.detector else False,
@@ -1591,13 +1082,9 @@
                 'frame_caching': self.smart_config['frame_optimizations']['enable_model_caching'],
                 'background_class_skip': True,
                 'single_bbox_per_type': True,
-<<<<<<< HEAD
-                'bbox_validation': bool(OPENAI_API_KEY)
-=======
                 'bbox_validation': bool(OPENAI_API_KEY),
                 'product_context_validation': True,
                 'false_positive_protection': True
->>>>>>> cf70c1d1
             },
             'frame_cache_info': {
                 'consecutive_good_frames': self.frame_cache['consecutive_good_frames'],
@@ -1609,7 +1096,7 @@
             'mode': 'product_aware_detection_with_false_positive_protection',
             'last_check': datetime.now().isoformat()
         }
-    
+
     def get_smart_config(self):
         """Get current smart configuration"""
         return {
@@ -1627,13 +1114,6 @@
                 'min_area_threshold': self.smart_config['min_defect_area_threshold'],
                 'nms_enabled': self.smart_config['enable_nms'],
                 'intelligent_filtering': self.smart_config['enable_intelligent_filtering'],
-<<<<<<< HEAD
-                'background_class_skip': self.smart_config['background_class_skip']
-            },
-            'frame_optimizations': self.smart_config['frame_optimizations'],
-            'background_class_properly_handled': True,
-            'single_bbox_per_type_enforced': True
-=======
                 'background_class_skip': self.smart_config['background_class_skip'],
                 'product_context_validation': self.smart_config['product_context_validation']
             },
@@ -1641,9 +1121,8 @@
             'background_class_properly_handled': True,
             'single_bbox_per_type_enforced': True,
             'false_positive_protection_enabled': True
->>>>>>> cf70c1d1
         }
-    
+
     def update_thresholds(self, new_thresholds):
         """Update detection thresholds"""
         try:
@@ -1651,15 +1130,15 @@
                 if key in ['anomaly_threshold', 'defect_confidence_threshold']:
                     if not isinstance(value, (int, float)) or not (0 <= value <= 1):
                         raise ValueError(f"Invalid value for {key}: must be between 0 and 1")
-            
+
             self.config.update(new_thresholds)
             self.logger.info(f"Thresholds updated: {new_thresholds}")
             return True
-            
+
         except Exception as e:
             self.logger.error(f"Error updating thresholds: {e}")
             return False
-    
+
     def get_thresholds(self):
         """Get current detection thresholds"""
         return {
@@ -1669,14 +1148,10 @@
             'storage': 'in-memory',
             'last_updated': datetime.now().isoformat(),
             'background_class_skip_enabled': True,
-<<<<<<< HEAD
-            'single_bbox_per_type_enabled': True
-=======
             'single_bbox_per_type_enabled': True,
             'product_context_validation_enabled': True
->>>>>>> cf70c1d1
         }
-    
+
     def _get_current_load(self):
         """Get current system load"""
         try:
@@ -1692,7 +1167,7 @@
                 'memory_percent': 0,
                 'status': 'monitoring_unavailable'
             }
-    
+
     def _get_memory_usage(self):
         """Get memory usage information"""
         try:
