--- conflicted
+++ resolved
@@ -1,12 +1,5 @@
-<<<<<<< HEAD
-# config.py - Enhanced with OpenAI Support (TESTING MODE)
-"""
-Configuration file for Unified Defect Detection System with OpenAI integration
-TESTING MODE: Lower thresholds for better sensitivity
-=======
 """
 Complete Configuration file for Flask-AI + Security Scanner + OpenAI Integration
->>>>>>> 38e3a122
 """
 
 import os
@@ -16,12 +9,6 @@
 # Load environment variables
 load_dotenv()
 
-<<<<<<< HEAD
-# Base paths
-BASE_DIR = Path(__file__).parent
-MODELS_DIR = BASE_DIR / "models"
-
-=======
 # ===========================
 # BASE PATHS
 # ===========================
@@ -32,20 +19,13 @@
 # FLASK-AI CONFIGURATION
 # ===========================
 
->>>>>>> 38e3a122
 # Model paths
 ANOMALIB_MODEL_PATH = MODELS_DIR / "patchcore.pt"
 HRNET_MODEL_PATH = MODELS_DIR / "defect_segmentation_model.pth"
 
-<<<<<<< HEAD
-# Detection thresholds - LOWERED FOR TESTING
-ANOMALY_THRESHOLD = 0.3  # Lowered from 0.7 - more sensitive
-DEFECT_CONFIDENCE_THRESHOLD = 0.6  # Lowered from 0.85 - less strict
-=======
 # Detection thresholds - FIXED: Lowered for better detection
 ANOMALY_THRESHOLD = 0.25
 DEFECT_CONFIDENCE_THRESHOLD = 0.15  # FIXED: Lowered from 0.50 to 0.15
->>>>>>> 38e3a122
 
 # Device configuration
 DEVICE = 'cuda'
@@ -54,7 +34,7 @@
 SPECIFIC_DEFECT_CLASSES = {
     0: "background",
     1: "damaged",
-    2: "missing_component", 
+    2: "missing_component",
     3: "open",
     4: "scratch",
     5: "stained"
@@ -74,28 +54,6 @@
 NORMALIZE_MEAN = [0.485, 0.456, 0.406]
 NORMALIZE_STD = [0.229, 0.224, 0.225]
 
-<<<<<<< HEAD
-# Minimum detection thresholds - LOWERED FOR TESTING
-MIN_DEFECT_PIXELS = 25  # Lowered from 50
-MIN_DEFECT_PERCENTAGE = 0.002  # Lowered from 0.005
-MIN_BBOX_AREA = 50  # Lowered from 100
-
-# OpenAI Configuration
-OPENAI_API_KEY = os.getenv('OPENAI_API_KEY')
-OPENAI_MODEL = "gpt-4-turbo"
-OPENAI_MAX_TOKENS = 1000
-OPENAI_TEMPERATURE = 0.1
-
-# Create directories
-os.makedirs(MODELS_DIR, exist_ok=True)
-
-# Stateless mode
-STATELESS_MODE = True
-
-print("TESTING MODE: Using lowered thresholds for better sensitivity")
-print(f"   ANOMALY_THRESHOLD: {ANOMALY_THRESHOLD}")
-print(f"   DEFECT_CONFIDENCE_THRESHOLD: {DEFECT_CONFIDENCE_THRESHOLD}")
-=======
 # Minimum detection thresholds - FIXED: Lowered for better detection
 MIN_DEFECT_PIXELS = 50
 MIN_DEFECT_PERCENTAGE = 0.001  # FIXED: Lowered from 0.005 to 0.001 (0.1%)
@@ -126,7 +84,7 @@
 # Risk levels
 RISK_LEVELS = {
     'CLEAN': 0,
-    'LOW': 1, 
+    'LOW': 1,
     'MEDIUM': 2,
     'HIGH': 3,
     'CRITICAL': 4
@@ -135,7 +93,7 @@
 # Error codes
 ERROR_CODES = {
     'FILE_TOO_LARGE': 'E001',
-    'INVALID_FILE_TYPE': 'E002', 
+    'INVALID_FILE_TYPE': 'E002',
     'SCAN_TIMEOUT': 'E003',
     'YARA_ERROR': 'E004',
     'INTERNAL_ERROR': 'E999'
@@ -202,5 +160,4 @@
         pass  # Ignore if we can't create it
 
 print(f"Configuration loaded - Flask-AI + Security Scanner + OpenAI Integration")
-print(f"FIXED: Lowered confidence thresholds for better detection - DEFECT_CONFIDENCE_THRESHOLD: {DEFECT_CONFIDENCE_THRESHOLD}")
->>>>>>> 38e3a122
+print(f"FIXED: Lowered confidence thresholds for better detection - DEFECT_CONFIDENCE_THRESHOLD: {DEFECT_CONFIDENCE_THRESHOLD}")