--- conflicted
+++ resolved
@@ -1,11 +1,5 @@
-<<<<<<< HEAD
-# controllers/detection_controller.py - Enhanced with Desired Response Format
 """
-Detection Controller with OpenAI integration and custom response formatting
-=======
-"""
-Detection Controller 
->>>>>>> 38e3a122
+Detection Controller
 """
 
 from flask import jsonify
@@ -19,16 +13,12 @@
 
 
 class DetectionController:
-<<<<<<< HEAD
-    """Detection Controller with OpenAI integration and custom response format"""
-=======
     """FIXED Detection Controller - Syntax errors resolved, no mock data"""
->>>>>>> 38e3a122
-    
+
     def __init__(self, detection_service):
         self.detection_service = detection_service
         self.logger = logging.getLogger(__name__)
-        
+
         # In-memory configuration storage (keep config)
         self.config = {
             'thresholds': {
@@ -39,11 +29,7 @@
         }
 
     def health_check(self):
-<<<<<<< HEAD
-        """Health check with OpenAI status"""
-=======
         """Health check - real status only"""
->>>>>>> 38e3a122
         try:
             status = self.detection_service.get_health_status()
             return jsonify({
@@ -51,9 +37,6 @@
                 'timestamp': datetime.now().isoformat(),
                 'services': status,
                 'api_version': '1.0.0',
-<<<<<<< HEAD
-                'mode': 'stateless_with_openai'
-=======
                 'mode': 'real_time_enhanced',
                 'supported_content_types': ['application/json', 'multipart/form-data'],
                 'real_time_capabilities': {
@@ -63,7 +46,6 @@
                     'guaranteed_defect_detection': True,
                     'frame_caching': True
                 }
->>>>>>> 38e3a122
             })
         except Exception as e:
             self.logger.error(f"Health check failed: {e}")
@@ -74,23 +56,15 @@
             }), 500
 
     def get_system_info(self):
-<<<<<<< HEAD
-        """Get system information including OpenAI integration"""
-        try:
-            info = self.detection_service.get_system_information()
-            info['mode'] = 'stateless_with_openai'
-            
-=======
         """Get system information - real data only"""
         try:
             info = self.detection_service.get_system_information()
             if not info:
                 raise RuntimeError("Detection service not available")
-                
+
             info['mode'] = 'real_time_enhanced'
             info['supported_content_types'] = ['application/json', 'multipart/form-data']
 
->>>>>>> 38e3a122
             return jsonify({
                 'status': 'success',
                 'data': info,
@@ -108,17 +82,12 @@
         """Get current system status - real data only"""
         try:
             status = self.detection_service.get_current_status()
-<<<<<<< HEAD
-            status['mode'] = 'stateless_with_openai'
-            
-=======
             if not status:
                 raise RuntimeError("Detection service not available")
-                
+
             status['mode'] = 'real_time_enhanced'
             status['supported_content_types'] = ['application/json', 'multipart/form-data']
 
->>>>>>> 38e3a122
             return jsonify({
                 'status': 'success',
                 'data': status,
@@ -133,74 +102,11 @@
             }), 500
 
     def process_image(self, request):
-<<<<<<< HEAD
-        """Process single image with new response format"""
-=======
         """Process single image - real processing only"""
->>>>>>> 38e3a122
         start_time = time.time()
         temp_file = None
 
         try:
-<<<<<<< HEAD
-            self.logger.info(f"Processing image with OpenAI analysis - Method: {request.method}")
-            
-            # Handle both form data and JSON
-            image_data = None
-            filename = None
-            
-            # Try form data first
-            if request.files and 'image' in request.files:
-                self.logger.info("Processing as form data")
-                file = request.files['image']
-                if file.filename == '':
-                    return jsonify({
-                        'status': 'error',
-                        'error': 'No file selected',
-                        'timestamp': datetime.now().isoformat()
-                    }), 400
-                
-                image_data = file.read()
-                filename = file.filename or f"upload_{int(time.time())}.jpg"
-                
-            # Try JSON data
-            elif request.json and 'image_base64' in request.json:
-                self.logger.info("Processing as JSON base64")
-                base64_data = request.json['image_base64']
-                if base64_data.startswith('data:image'):
-                    base64_data = base64_data.split(',')[1]
-                
-                try:
-                    image_data = base64.b64decode(base64_data)
-                except Exception as decode_error:
-                    return jsonify({
-                        'status': 'error',
-                        'error': f'Invalid base64 image data: {str(decode_error)}',
-                        'timestamp': datetime.now().isoformat()
-                    }), 400
-                
-                filename = request.json.get('filename', f"upload_{int(time.time())}.jpg")
-            
-            # Validate image data
-            if not image_data:
-                return jsonify({
-                    'status': 'error',
-                    'error': 'No image provided',
-                    'timestamp': datetime.now().isoformat()
-                }), 400
-            
-            # Validate file size
-            if len(image_data) > 5 * 1024 * 1024:
-                return jsonify({
-                    'status': 'error',
-                    'error': 'File too large. Maximum size is 5MB',
-                    'timestamp': datetime.now().isoformat()
-                }), 400
-            
-            self.logger.info(f"Processing image - filename: {filename}, size: {len(image_data)} bytes")
-            
-            # Create temporary file
-=======
             self.logger.info(f"Processing image - Method: {request.method}, Content-Type: {request.content_type}")
 
             image_data, filename, validation_error = self._parse_image_request(request)
@@ -210,19 +116,11 @@
 
             self.logger.info(f"Processing image - filename: {filename}, size: {len(image_data)} bytes")
 
->>>>>>> 38e3a122
             temp_file = tempfile.NamedTemporaryFile(delete=False, suffix='.jpg')
             temp_file.write(image_data)
             temp_file.close()
-            
-<<<<<<< HEAD
-            # Process image with timing
-            preprocessing_start = time.time()
-            
-            # Process image with OpenAI analysis
-=======
+
             # REAL processing only
->>>>>>> 38e3a122
             result = self.detection_service.process_single_image(image_data, filename, temp_file.name)
 
             if not result:
@@ -231,39 +129,17 @@
                     'error': 'Image processing failed',
                     'timestamp': datetime.now().isoformat()
                 }), 500
-            
-<<<<<<< HEAD
-            # Calculate timings
-            total_processing_time = time.time() - start_time
-            preprocessing_time = 0.012  # Fixed small value for preprocessing
-            postprocessing_time = 0.045  # Fixed small value for postprocessing
-            
-            # Get processing times from result
-            anomaly_processing_time = result.get('anomaly_processing_time', 0.156)
-            classification_processing_time = result.get('classification_processing_time', 0.234)
-            
-            # Format response in desired format
-            response = self._format_desired_response(result, filename, {
-                'preprocessing_time': preprocessing_time,
-                'anomaly_processing_time': anomaly_processing_time,
-                'classification_processing_time': classification_processing_time,
-                'postprocessing_time': postprocessing_time
-            })
-            
-            self.logger.info(f"Image processed with new format - Decision: {result.get('final_decision')}")
-            
-            return jsonify(response)
-=======
+
             # Calculate REAL processing times
             total_processing_time = time.time() - start_time
-            
+
             # Extract REAL timings from result or calculate
             preprocessing_time = result.get('preprocessing_time', 0.0)
             anomaly_processing_time = result.get('anomaly_processing_time', 0.0)
             classification_processing_time = result.get('classification_processing_time', 0.0)
-            postprocessing_time = max(0.0, total_processing_time - preprocessing_time - 
+            postprocessing_time = max(0.0, total_processing_time - preprocessing_time -
                                    anomaly_processing_time - classification_processing_time)
-            
+
             response = self._format_real_response(result, filename, {
                 'preprocessing_time': preprocessing_time,
                 'anomaly_processing_time': anomaly_processing_time,
@@ -271,10 +147,9 @@
                 'postprocessing_time': postprocessing_time,
                 'total_processing_time': total_processing_time
             })
->>>>>>> 38e3a122
-            
+
             self.logger.info(f"Image processed - Decision: {result.get('final_decision')}")
-            
+
             return jsonify(response)
 
         except Exception as e:
@@ -294,38 +169,22 @@
                     self.logger.warning(f"Failed to cleanup temp file: {e}")
 
     def process_batch(self, request):
-<<<<<<< HEAD
-        """Process batch with new response format"""
-=======
         """Process batch - real processing only"""
->>>>>>> 38e3a122
         start_time = time.time()
         temp_files = []
 
         try:
-<<<<<<< HEAD
-            if not request.json or 'images' not in request.json:
+            images_data = self._parse_batch_request(request)
+
+            if not images_data:
                 return jsonify({
                     'status': 'error',
                     'error': 'No images array provided',
                     'timestamp': datetime.now().isoformat()
                 }), 400
-            
-            images_data = request.json['images']
-            if not isinstance(images_data, list) or len(images_data) == 0:
-=======
-            images_data = self._parse_batch_request(request)
-
-            if not images_data:
->>>>>>> 38e3a122
-                return jsonify({
-                    'status': 'error',
-                    'error': 'No images array provided',
-                    'timestamp': datetime.now().isoformat()
-                }), 400
-            
+
             self.logger.info(f"Processing batch of {len(images_data)} images with new format")
-            
+
             results = []
             for i, image_item in enumerate(images_data):
                 try:
@@ -336,21 +195,10 @@
                     temp_file.write(image_data)
                     temp_file.close()
                     temp_files.append(temp_file.name)
-                    
+
                     # REAL processing only
                     result = self.detection_service.process_single_image(image_data, filename, temp_file.name)
                     if result:
-<<<<<<< HEAD
-                        # Format each result in desired format
-                        formatted_result = self._format_desired_response(result, filename, {
-                            'preprocessing_time': 0.012,
-                            'anomaly_processing_time': 0.156,
-                            'classification_processing_time': 0.234,
-                            'postprocessing_time': 0.045
-                        })
-                        results.append(formatted_result)
-                    
-=======
                         formatted_result = self._format_real_response(result, filename, {
                             'preprocessing_time': result.get('preprocessing_time', 0.0),
                             'anomaly_processing_time': result.get('anomaly_processing_time', 0.0),
@@ -359,18 +207,12 @@
                         })
                         results.append(formatted_result)
 
->>>>>>> 38e3a122
                 except Exception as decode_error:
                     self.logger.warning(f"Error processing image {i+1}: {decode_error}")
                     continue
 
             processing_time = time.time() - start_time
-<<<<<<< HEAD
-            
-            # Format batch response
-=======
-
->>>>>>> 38e3a122
+
             response = {
                 'status': 'success',
                 'batch_summary': {
@@ -383,20 +225,11 @@
                 },
                 'results': results,
                 'timestamp': datetime.now().isoformat(),
-<<<<<<< HEAD
-                'mode': 'stateless_with_openai'
-            }
-            
-            self.logger.info(f"Batch processed with new format - {len(results)} results")
-            
-            return jsonify(response)
-=======
                 'mode': 'real_time_enhanced'
             }
->>>>>>> 38e3a122
-            
+
             self.logger.info(f"Batch processed - {len(results)} results")
-            
+
             return jsonify(response)
 
         except Exception as e:
@@ -422,7 +255,7 @@
 
         try:
             self.logger.info(f"Processing frame - Method: {request.method}, Content-Type: {request.content_type}")
-            
+
             # Parse frame request
             frame_data, filename, fast_mode, include_annotation, use_smart_processing, sensitivity_level, validation_error = self._parse_enhanced_frame_request(request)
 
@@ -440,10 +273,10 @@
             temp_file = tempfile.NamedTemporaryFile(delete=False, suffix='.jpg')
             temp_file.write(frame_data)
             temp_file.close()
-            
+
             self.logger.info(f"Processing frame: {filename} (smart: {use_smart_processing}, "
                            f"fast: {fast_mode}, sensitivity: {sensitivity_level})")
-            
+
             # REAL frame processing
             result = self.detection_service.process_frame(
                 frame_data, filename, temp_file.name,
@@ -459,7 +292,7 @@
                     'error': 'Frame processing failed',
                     'timestamp': datetime.now().isoformat()
                 }), 500
-            
+
             # Format response with REAL data
             response = self._format_enhanced_frame_response(result, filename, {
                 'preprocessing_time': result.get('preprocessing_time', 0.0),
@@ -476,7 +309,7 @@
                 'sensitivity_level_used': sensitivity_level,
                 'total_processing_time': time.time() - start_time
             })
-            
+
             self.logger.info(f"Frame processed - Decision: {result.get('final_decision')} "
                            f"in {time.time() - start_time:.3f}s")
 
@@ -484,7 +317,7 @@
 
         except Exception as e:
             self.logger.error(f"Error processing frame: {str(e)}")
-            
+
             return jsonify({
                 'status': 'error',
                 'error': f'Frame processing error: {str(e)}',
@@ -518,7 +351,7 @@
                         'error': 'Invalid JSON request',
                         'timestamp': datetime.now().isoformat()
                     }), 400)
-                
+
                 # Extract frame data
                 frame_base64 = json_data.get('frame_base64') or json_data.get('image_base64', '')
                 filename = json_data.get('filename', f"frame_{int(time.time())}.jpg")
@@ -537,7 +370,7 @@
                         'error': 'Missing frame_base64 or image_base64 field',
                         'timestamp': datetime.now().isoformat()
                     }), 400)
-                
+
                 # Decode base64 data
                 try:
                     if frame_base64.startswith('data:image'):
@@ -550,7 +383,7 @@
                         'error': f'Invalid base64 frame data: {str(decode_error)}',
                         'timestamp': datetime.now().isoformat()
                     }), 400)
-            
+
             # Method 2: Handle form data requests
             elif request.files:
                 # Try different field names
@@ -561,7 +394,7 @@
                             frame_data = file.read()
                             filename = file.filename or f"frame_{int(time.time())}.jpg"
                             break
-                
+
                 # Get form parameters
                 fast_mode = request.form.get('fast_mode', 'true').lower() == 'true'
                 include_annotation = request.form.get('include_annotation', 'true').lower() == 'true'
@@ -574,7 +407,7 @@
                     'error': 'No frame data provided. Use JSON with frame_base64 or form-data with frame/image/file field',
                     'timestamp': datetime.now().isoformat()
                 }), 400)
-            
+
             return frame_data, filename, fast_mode, include_annotation, use_smart_processing, sensitivity_level, None
 
         except Exception as e:
@@ -583,7 +416,7 @@
                 'error': f'Frame request parsing failed: {str(e)}',
                 'timestamp': datetime.now().isoformat()
             }), 400)
-    
+
     def _format_enhanced_frame_response(self, result, filename, timings):
         """Format response for enhanced frame processing - real data only"""
         try:
@@ -591,16 +424,16 @@
             anomaly_detection = result.get('anomaly_detection', {})
             anomaly_score = anomaly_detection.get('anomaly_score', 0.0)
             anomaly_threshold = anomaly_detection.get('threshold_used', 0.3)
-            
+
             # Calculate REAL confidence level
             confidence_level = self._calculate_anomaly_confidence_level(anomaly_score, result.get('final_decision', 'UNKNOWN'))
-            
+
             # Extract REAL defects information
             defects = self._extract_real_defects_for_frames(result)
-            
+
             # Get REAL annotated image
             annotated_image = result.get('annotated_image_base64', '')
-            
+
             # Create response with REAL data only
             response = {
                 'final_decision': result.get('final_decision', 'UNKNOWN'),
@@ -614,7 +447,7 @@
                 'annotated_image': annotated_image,
                 'filename': filename,
                 'defects': defects,
-                
+
                 # Frame-specific information from REAL processing
                 'frame_mode': result.get('frame_mode', True),
                 'fast_mode': result.get('fast_mode', True),
@@ -622,7 +455,7 @@
                 'enhanced_detection': result.get('frame_enhanced_detection', False),
                 'guaranteed_defect_detection': result.get('guaranteed_defect_detection', False),
                 'smart_processing': result.get('frame_smart_processing', False),
-                
+
                 # Processing metadata from REAL results
                 'processing_metadata': {
                     'cached_result': result.get('cached_result', False),
@@ -638,14 +471,14 @@
         except Exception as e:
             self.logger.error(f"Error formatting frame response: {e}")
             raise RuntimeError(f"Failed to format frame response: {e}")
-    
+
     def _extract_real_defects_for_frames(self, result):
         """Extract defects from REAL detection results - no mock data"""
         defects = []
 
         try:
             defect_classification = result.get('defect_classification', {})
-            
+
             # Get bounding boxes from REAL detection
             bounding_boxes = {}
             defect_statistics = {}
@@ -656,11 +489,11 @@
             elif 'bounding_boxes' in defect_classification:
                 bounding_boxes = defect_classification['bounding_boxes']
                 defect_statistics = defect_classification.get('defect_statistics', {})
-            
+
             # Only process if we have REAL detection results
             if not bounding_boxes:
                 return []
-            
+
             # Get REAL image dimensions
             actual_image_width = 640
             actual_image_height = 640
@@ -668,18 +501,18 @@
             if 'image_dimensions' in result:
                 actual_image_width = result['image_dimensions'].get('width', 640)
                 actual_image_height = result['image_dimensions'].get('height', 640)
-            
+
             # Process REAL detections only
             for defect_type, boxes in bounding_boxes.items():
                 if not boxes:
                     continue
 
                 stats = defect_statistics.get(defect_type, {})
-                
+
                 # Use REAL combined bounding box
                 if len(boxes) > 0:
                     combined_bbox = boxes[0]  # Should be the single combined box
-                    
+
                     # Calculate REAL area percentage
                     total_defect_area = combined_bbox.get('area', combined_bbox.get('width', 0) * combined_bbox.get('height', 0))
                     total_image_area = actual_image_width * actual_image_height
@@ -689,22 +522,22 @@
                         area_percentage = min(area_percentage, 100.0)
                     else:
                         area_percentage = 0
-                    
+
                     # Get REAL confidence score
                     confidence_score = combined_bbox.get('confidence', stats.get('avg_confidence', 0.0))
-                    
+
                     if isinstance(confidence_score, (int, float)):
                         confidence_score = round(confidence_score, 3)
                     else:
                         confidence_score = 0.0
-                    
+
                     # Check for REAL confidence boosting
                     confidence_boosted = combined_bbox.get('frame_confidence_boosted', False)
                     original_confidence = combined_bbox.get('original_confidence') if confidence_boosted else None
-                    
+
                     # Determine severity level
                     severity_level = combined_bbox.get('severity', self._determine_frame_severity_level(area_percentage, defect_type))
-                    
+
                     # Create defect info from REAL data only
                     defect_info = {
                         'label': defect_type,
@@ -726,12 +559,12 @@
                     }
 
                     defects.append(defect_info)
-                    
+
                     self.logger.info(f"Real frame defect extracted: {defect_type}")
-            
+
         except Exception as e:
             self.logger.error(f"Error extracting real defects for frames: {e}")
-        
+
         return defects
 
     def _determine_frame_severity_level(self, area_percentage, defect_type):
@@ -755,13 +588,13 @@
                 return 'significant'
             else:
                 return 'critical'
-    
+
     def _parse_image_request(self, request):
         """Parse image request from both form-data and JSON"""
         try:
             image_data = None
             filename = None
-            
+
             # Method 1: Handle JSON requests
             if request.is_json or 'application/json' in str(request.content_type):
                 json_data = request.get_json()
@@ -772,7 +605,7 @@
                         'error': 'Invalid JSON request',
                         'timestamp': datetime.now().isoformat()
                     }), 400)
-                
+
                 image_base64 = json_data.get('image_base64', '')
                 filename = json_data.get('filename', f"upload_{int(time.time())}.jpg")
 
@@ -782,7 +615,7 @@
                         'error': 'Missing image_base64 field',
                         'timestamp': datetime.now().isoformat()
                     }), 400)
-                
+
                 try:
                     if image_base64.startswith('data:image'):
                         image_base64 = image_base64.split(',')[1]
@@ -794,7 +627,7 @@
                         'error': f'Invalid base64 image data: {str(decode_error)}',
                         'timestamp': datetime.now().isoformat()
                     }), 400)
-            
+
             # Method 2: Handle form data requests
             elif request.files and 'image' in request.files:
                 file = request.files['image']
@@ -804,7 +637,7 @@
                         'error': 'No file selected',
                         'timestamp': datetime.now().isoformat()
                     }), 400)
-                
+
                 image_data = file.read()
                 filename = file.filename or f"upload_{int(time.time())}.jpg"
 
@@ -824,14 +657,14 @@
                     'error': 'No image provided. Use JSON with image_base64 or form-data with image/file field',
                     'timestamp': datetime.now().isoformat()
                 }), 400)
-            
+
             if len(image_data) > 5 * 1024 * 1024:
                 return None, None, (jsonify({
                     'status': 'error',
                     'error': 'File too large. Maximum size is 5MB',
                     'timestamp': datetime.now().isoformat()
                 }), 400)
-            
+
             return image_data, filename, None
 
         except Exception as e:
@@ -840,79 +673,7 @@
                 'error': f'Request parsing failed: {str(e)}',
                 'timestamp': datetime.now().isoformat()
             }), 400)
-    
-<<<<<<< HEAD
-    def process_frame(self, request):
-        """Process frame with new response format (optimized)"""
-        start_time = time.time()
-        temp_file = None
-        
-        try:
-            self.logger.info("Processing frame with new format (fast mode)")
-            
-            if not request.json or 'frame_base64' not in request.json:
-                return jsonify({
-                    'status': 'error',
-                    'error': 'No frame_base64 data provided',
-                    'timestamp': datetime.now().isoformat()
-                }), 400
-            
-            base64_data = request.json['frame_base64']
-            if base64_data.startswith('data:image'):
-                base64_data = base64_data.split(',')[1]
-            
-            try:
-                image_data = base64.b64decode(base64_data)
-            except Exception as decode_error:
-                return jsonify({
-                    'status': 'error',
-                    'error': f'Invalid base64 frame data: {str(decode_error)}',
-                    'timestamp': datetime.now().isoformat()
-                }), 400
-            
-            filename = request.json.get('filename', f"frame_{int(time.time())}.jpg")
-            
-            if len(image_data) > 5 * 1024 * 1024:
-                return jsonify({
-                    'status': 'error',
-                    'error': 'Frame too large. Maximum size is 5MB',
-                    'timestamp': datetime.now().isoformat()
-                }), 400
-            
-            # Create temporary file
-            temp_file = tempfile.NamedTemporaryFile(delete=False, suffix='.jpg')
-            temp_file.write(image_data)
-            temp_file.close()
-            
-            # Process frame
-            fast_mode = request.json.get('fast_mode', True)
-            include_annotation = request.json.get('include_annotation', True)
-            
-            result = self.detection_service.process_frame(
-                image_data, filename, temp_file.name, 
-                fast_mode=fast_mode, include_annotation=include_annotation
-            )
-            
-            if not result:
-                return jsonify({
-                    'status': 'error',
-                    'error': 'Frame processing failed',
-                    'timestamp': datetime.now().isoformat()
-                }), 500
-            
-            # Format response for frame processing
-            response = self._format_desired_response(result, filename, {
-                'preprocessing_time': 0.008,  # Faster for frames
-                'anomaly_processing_time': 0.089,
-                'classification_processing_time': 0.156,
-                'postprocessing_time': 0.023
-            })
-            
-            self.logger.info(f"Frame processed with new format - Decision: {result.get('final_decision')}")
-            
-            return jsonify(response)
-            
-=======
+
     def _parse_batch_request(self, request):
         """Parse batch request from both form-data and JSON"""
         try:
@@ -968,7 +729,7 @@
         except Exception as e:
             self.logger.error(f"Batch request parsing failed: {e}")
             return None
-    
+
     def _format_real_response(self, result, filename, timings):
         """Format response using REAL data only - no mock values"""
         try:
@@ -977,9 +738,9 @@
             anomaly_threshold = anomaly_detection.get('threshold_used', 0.3)
 
             confidence_level = self._calculate_anomaly_confidence_level(anomaly_score, result.get('final_decision', 'UNKNOWN'))
-            
+
             defects = self._extract_real_defects(result)
-            
+
             annotated_image = result.get('annotated_image_base64', '')
 
             response = {
@@ -1001,7 +762,7 @@
         except Exception as e:
             self.logger.error(f"Error formatting real response: {e}")
             raise RuntimeError(f"Failed to format response: {e}")
-    
+
     def _extract_real_defects(self, result):
         """Extract defects from REAL detection results only - no mock data"""
         defects = []
@@ -1018,29 +779,29 @@
             elif 'bounding_boxes' in defect_classification:
                 bounding_boxes = defect_classification['bounding_boxes']
                 defect_statistics = defect_classification.get('defect_statistics', {})
-            
+
             # Only process if we have REAL bounding boxes
             if not bounding_boxes:
                 return []
-            
+
             actual_image_width = 640
             actual_image_height = 640
 
             if 'image_dimensions' in result:
                 actual_image_width = result['image_dimensions'].get('width', 640)
                 actual_image_height = result['image_dimensions'].get('height', 640)
-            
+
             # Process each defect type from REAL detection
             for defect_type, boxes in bounding_boxes.items():
                 if not boxes:
                     continue
 
                 stats = defect_statistics.get(defect_type, {})
-                
+
                 # Use REAL combined bounding box
                 if len(boxes) > 0:
                     combined_bbox = boxes[0]  # Should be the single combined box
-                    
+
                     # Calculate REAL area percentage
                     total_defect_area = combined_bbox.get('area', combined_bbox.get('width', 0) * combined_bbox.get('height', 0))
                     total_image_area = actual_image_width * actual_image_height
@@ -1050,22 +811,22 @@
                         area_percentage = min(area_percentage, 100.0)
                     else:
                         area_percentage = 0
-                    
+
                     # Get REAL confidence score
                     confidence_score = combined_bbox.get('confidence', stats.get('avg_confidence', 0.0))
-                    
+
                     if isinstance(confidence_score, (int, float)):
                         confidence_score = round(confidence_score, 3)
                     else:
                         confidence_score = 0.0
-                    
+
                     # Check for REAL confidence boosting
                     confidence_boosted = combined_bbox.get('frame_confidence_boosted', False) or combined_bbox.get('confidence_boosted', False)
                     original_confidence = combined_bbox.get('original_confidence') if confidence_boosted else None
 
                     # Determine severity level
                     severity_level = combined_bbox.get('severity', self._determine_severity_level(area_percentage, defect_type))
-                    
+
                     # Create defect info from REAL data only
                     defect_info = {
                         'label': defect_type,
@@ -1086,14 +847,14 @@
                     }
 
                     defects.append(defect_info)
-                    
+
                     self.logger.info(f"Real defect extracted: {defect_type}")
-            
+
         except Exception as e:
             self.logger.error(f"Error extracting real defects: {e}")
-        
+
         return defects
-    
+
     def _determine_severity_level(self, area_percentage, defect_type):
         """Determine severity level based on area percentage and defect type"""
         if defect_type in ['missing_component', 'damaged']:
@@ -1240,285 +1001,10 @@
                 'mode': 'real_time_enhanced'
             })
 
->>>>>>> 38e3a122
         except Exception as e:
             self.logger.error(f"Error resetting thresholds: {e}")
             return jsonify({
                 'status': 'error',
                 'error': str(e),
                 'timestamp': datetime.now().isoformat()
-<<<<<<< HEAD
-            }), 500
-        
-        finally:
-            if temp_file and os.path.exists(temp_file.name):
-                try:
-                    os.unlink(temp_file.name)
-                except Exception as e:
-                    self.logger.warning(f"Failed to cleanup temp file: {e}")
-    
-    def get_detection_thresholds(self):
-        """Get current detection thresholds"""
-        try:
-            return jsonify({
-                'status': 'success',
-                'data': self.config['thresholds'],
-                'last_updated': self.config['last_updated'],
-                'timestamp': datetime.now().isoformat(),
-                'mode': 'stateless_with_openai'
-            })
-        except Exception as e:
-            self.logger.error(f"Error getting thresholds: {e}")
-            return jsonify({
-                'status': 'error',
-                'error': str(e),
-                'timestamp': datetime.now().isoformat()
-            }), 500
-    
-    def update_detection_thresholds(self, request):
-        """Update detection thresholds"""
-        try:
-            new_thresholds = request.json
-            if not new_thresholds:
-                return jsonify({
-                    'status': 'error',
-                    'error': 'No threshold data provided',
-                    'timestamp': datetime.now().isoformat()
-                }), 400
-            
-            # Validate thresholds
-            for key, value in new_thresholds.items():
-                if key in ['anomaly_threshold', 'defect_confidence_threshold']:
-                    if not isinstance(value, (int, float)) or not (0 <= value <= 1):
-                        return jsonify({
-                            'status': 'error',
-                            'error': f'{key} must be a number between 0 and 1',
-                            'timestamp': datetime.now().isoformat()
-                        }), 400
-            
-            # Update configuration
-            self.config['thresholds'].update(new_thresholds)
-            self.config['last_updated'] = datetime.now().isoformat()
-            
-            # Update detection service
-            self.detection_service.update_thresholds(new_thresholds)
-            
-            self.logger.info(f"Thresholds updated: {new_thresholds}")
-            
-            return jsonify({
-                'status': 'success',
-                'data': {
-                    'message': 'Thresholds updated successfully',
-                    'new_thresholds': self.config['thresholds']
-                },
-                'timestamp': datetime.now().isoformat(),
-                'mode': 'stateless_with_openai'
-            })
-                
-        except Exception as e:
-            self.logger.error(f"Error updating thresholds: {e}")
-            return jsonify({
-                'status': 'error',
-                'error': str(e),
-                'timestamp': datetime.now().isoformat()
-            }), 500
-    
-    def _format_desired_response(self, result, filename, timings):
-        """Format response in the desired format structure"""
-        try:
-            # Extract anomaly information
-            anomaly_detection = result.get('anomaly_detection', {})
-            anomaly_score = anomaly_detection.get('anomaly_score', 0.0)
-            anomaly_threshold = anomaly_detection.get('threshold_used', 0.3)
-            
-            # Calculate confidence level
-            confidence_level = self._calculate_anomaly_confidence_level(anomaly_score, result.get('final_decision', 'UNKNOWN'))
-            
-            # Extract defects information
-            defects = self._extract_defects_for_desired_format(result)
-            
-            # Get annotated image
-            annotated_image = result.get('annotated_image_base64', '')
-            
-            # Create the desired response format
-            response = {
-                'final_decision': result.get('final_decision', 'UNKNOWN'),
-                'preprocessing_time': timings['preprocessing_time'],
-                'anomaly_processing_time': timings['anomaly_processing_time'],
-                'classification_processing_time': timings['classification_processing_time'],
-                'postprocessing_time': timings['postprocessing_time'],
-                'anomaly_score': round(anomaly_score, 3),
-                'anomaly_confidence_level': confidence_level,
-                'anomaly_threshold': anomaly_threshold,
-                'annotated_image': annotated_image,
-                'filename': filename,
-                'defects': defects
-            }
-            
-            return response
-            
-        except Exception as e:
-            self.logger.error(f"Error formatting desired response: {e}")
-            # Return fallback format
-            return {
-                'final_decision': result.get('final_decision', 'ERROR'),
-                'preprocessing_time': timings.get('preprocessing_time', 0.012),
-                'anomaly_processing_time': timings.get('anomaly_processing_time', 0.156),
-                'classification_processing_time': timings.get('classification_processing_time', 0.234),
-                'postprocessing_time': timings.get('postprocessing_time', 0.045),
-                'anomaly_score': 0.0,
-                'anomaly_confidence_level': 'low',
-                'anomaly_threshold': 0.3,
-                'annotated_image': '',
-                'filename': filename,
-                'defects': [],
-                'error': str(e)
-            }
-    
-    def _extract_defects_for_desired_format(self, result):
-        """Extract defects in the desired format"""
-        defects = []
-        
-        try:
-            # Check for defect classification results
-            defect_classification = result.get('defect_classification', {})
-            
-            # Get bounding boxes from various possible locations
-            bounding_boxes = {}
-            
-            # Try enhanced detection format first
-            if 'defect_analysis' in defect_classification:
-                bounding_boxes = defect_classification['defect_analysis'].get('bounding_boxes', {})
-                defect_statistics = defect_classification['defect_analysis'].get('defect_statistics', {})
-            # Try direct bounding boxes
-            elif 'bounding_boxes' in defect_classification:
-                bounding_boxes = defect_classification['bounding_boxes']
-                defect_statistics = defect_classification.get('defect_statistics', {})
-            # Fallback to detected defects list
-            else:
-                detected_defects = result.get('detected_defect_types', [])
-                defect_statistics = {}
-            
-            # Try to get actual image dimensions from result
-            actual_image_width = 640  # Default fallback
-            actual_image_height = 640  # Default fallback
-            
-            # Check if we can extract actual dimensions from the result
-            if 'image_dimensions' in result:
-                actual_image_width = result['image_dimensions'].get('width', 640)
-                actual_image_height = result['image_dimensions'].get('height', 640)
-            
-            # Process each defect type
-            for defect_type, boxes in bounding_boxes.items():
-                stats = defect_statistics.get(defect_type, {})
-                
-                for i, bbox in enumerate(boxes):
-                    # Calculate area percentage with proper image dimensions
-                    bbox_width = bbox.get('width', 0)
-                    bbox_height = bbox.get('height', 0)
-                    bbox_area = bbox.get('area', bbox_width * bbox_height)
-                    
-                    # Use actual image dimensions instead of hardcoded values
-                    total_image_area = actual_image_width * actual_image_height
-                    
-                    # Calculate percentage and ensure it doesn't exceed 100%
-                    if total_image_area > 0:
-                        area_percentage = (bbox_area / total_image_area) * 100
-                        area_percentage = min(area_percentage, 100.0)  # Cap at 100%
-                    else:
-                        area_percentage = 0
-                    
-                    # Get confidence score
-                    confidence_score = stats.get('avg_confidence', 0.85)
-                    if isinstance(confidence_score, (int, float)):
-                        confidence_score = round(confidence_score, 3)
-                    else:
-                        confidence_score = 0.85
-                    
-                    # Determine severity level
-                    severity_level = bbox.get('severity', self._determine_severity_level(area_percentage, defect_type))
-                    
-                    defect_info = {
-                        'label': defect_type,
-                        'confidence_score': confidence_score,
-                        'severity_level': severity_level,
-                        'area_percentage': round(area_percentage, 2),
-                        'bounding_box': {
-                            'x': bbox.get('x', 0),
-                            'y': bbox.get('y', 0),
-                            'width': bbox.get('width', 0),
-                            'height': bbox.get('height', 0)
-                        }
-                    }
-                    
-                    defects.append(defect_info)
-            
-            # If no bounding boxes found but we have detected defects, create simplified entries
-            if not defects and result.get('detected_defect_types'):
-                for defect_type in result['detected_defect_types']:
-                    defect_info = {
-                        'label': defect_type,
-                        'confidence_score': 0.85,
-                        'severity_level': 'moderate',
-                        'area_percentage': 1.0,
-                        'bounding_box': {
-                            'x': 0,
-                            'y': 0,
-                            'width': 50,
-                            'height': 50
-                        }
-                    }
-                    defects.append(defect_info)
-            
-        except Exception as e:
-            self.logger.error(f"Error extracting defects: {e}")
-        
-        return defects
-    
-    def _determine_severity_level(self, area_percentage, defect_type):
-        """Determine severity level based on area percentage and defect type"""
-        # Severity thresholds based on defect type
-        if defect_type in ['missing_component', 'damaged']:
-            # Critical defects have lower thresholds
-            if area_percentage < 0.5:
-                return 'minor'
-            elif area_percentage < 2.0:
-                return 'moderate'
-            elif area_percentage < 5.0:
-                return 'significant'
-            else:
-                return 'critical'
-        else:
-            # Surface defects (scratch, stained, open)
-            if area_percentage < 1.0:
-                return 'minor'
-            elif area_percentage < 3.0:
-                return 'moderate'
-            elif area_percentage < 8.0:
-                return 'significant'
-            else:
-                return 'critical'
-    
-    def _calculate_anomaly_confidence_level(self, anomaly_score, final_decision):
-        """Calculate anomaly confidence level"""
-        if final_decision == 'GOOD':
-            if anomaly_score < 0.1:
-                return 'very_high'
-            elif anomaly_score < 0.3:
-                return 'high'
-            elif anomaly_score < 0.5:
-                return 'medium'
-            else:
-                return 'low'
-        else:  # DEFECT
-            if anomaly_score > 0.9:
-                return 'very_high'
-            elif anomaly_score > 0.7:
-                return 'high'
-            elif anomaly_score > 0.5:
-                return 'medium'
-            else:
-                return 'low'
-=======
-            }), 500
->>>>>>> 38e3a122
+            }), 500